--- conflicted
+++ resolved
@@ -104,16 +104,34 @@
 
 
 class SwitzerlandConfig(Config):
-
     def __init__(
-<<<<<<< HEAD
-            self,
-            *args,
-            metaData: List[str] = ["RGIId", "POINT_ID", "ID", "N_MONTHS", "MONTHS", "PERIOD", "GLACIER"],
-            notMetaDataNotFeatures: List[str] = ["POINT_BALANCE", "YEAR", "POINT_LAT", "POINT_LON"],
-            **kwargs,
-        ):
-        super().__init__(*args, **kwargs, metaData=metaData, notMetaDataNotFeatures=notMetaDataNotFeatures)
+        self,
+        *args,
+        metaData: List[str] = [
+            "RGIId", "POINT_ID", "ID", "GLWD_ID", "N_MONTHS", "MONTHS",
+            "PERIOD", "GLACIER"
+        ],
+        notMetaDataNotFeatures: List[str] = [
+            "POINT_BALANCE", "YEAR", "POINT_LAT", "POINT_LON", "ALTITUDE_CLIMATE", "POINT_ELEVATION"
+        ],
+        dataPath: str = None,
+        numJobs: int = 28,
+        **kwargs,
+    ):
+        if dataPath is None:
+            mbmDir = os.path.abspath(os.path.join(os.path.dirname(__file__), '../'))+'/'
+            self.dataPath = mbmDir+'../data/'
+        else:
+            if dataPath!='' and not dataPath.endswith('/'):
+                dataPath = dataPath+'/'
+            self.dataPath = dataPath
+        super().__init__(*args,
+                         metaData=metaData,
+                         notMetaDataNotFeatures=notMetaDataNotFeatures,
+                         numJobs=numJobs,
+                         **kwargs)
+        self.bnds['slope_sgi'] = self.bnds['slope']
+        self.bnds['aspect_sgi'] = self.bnds['aspect']
 
 class FranceConfig(Config):
     def __init__(
@@ -153,33 +171,4 @@
             notMetaDataNotFeatures: List[str] = ["POINT_BALANCE", "YEAR", "POINT_LAT", "POINT_LON"],
             **kwargs,
         ):
-        super().__init__(*args, **kwargs, metaData=metaData, notMetaDataNotFeatures=notMetaDataNotFeatures)
-=======
-        self,
-        *args,
-        metaData: List[str] = [
-            "RGIId", "POINT_ID", "ID", "GLWD_ID", "N_MONTHS", "MONTHS",
-            "PERIOD", "GLACIER"
-        ],
-        notMetaDataNotFeatures: List[str] = [
-            "POINT_BALANCE", "YEAR", "POINT_LAT", "POINT_LON", "ALTITUDE_CLIMATE", "POINT_ELEVATION"
-        ],
-        dataPath: str = None,
-        numJobs: int = 28,
-        **kwargs,
-    ):
-        if dataPath is None:
-            mbmDir = os.path.abspath(os.path.join(os.path.dirname(__file__), '../'))+'/'
-            self.dataPath = mbmDir+'../data/'
-        else:
-            if dataPath!='' and not dataPath.endswith('/'):
-                dataPath = dataPath+'/'
-            self.dataPath = dataPath
-        super().__init__(*args,
-                         metaData=metaData,
-                         notMetaDataNotFeatures=notMetaDataNotFeatures,
-                         numJobs=numJobs,
-                         **kwargs)
-        self.bnds['slope_sgi'] = self.bnds['slope']
-        self.bnds['aspect_sgi'] = self.bnds['aspect']
->>>>>>> 04b9b4a4
+        super().__init__(*args, **kwargs, metaData=metaData, notMetaDataNotFeatures=notMetaDataNotFeatures)