"""
This code is taken, and refactored, and inspired from the work performed by: Kamilla Hauknes Sjursen

This method fetches the meteorological features (variables of interest), for each stake measurement available,
via the provided NETCDF-3 files fetched from the ERA5Land Reanalysis (monthly averaged) database.

Depending on the amount of variables, and the temporal scale, downloads of the climate data can take up hours.
Climate data can either be downloaded manually via the link provided in the notebook.

Date Created: 21/07/2024
"""

import os
from calendar import month_abbr
import xarray as xr
import numpy as np
import pandas as pd


def get_climate_features(
    df: pd.DataFrame,
    output_fname: str,
    climate_data: str,
    geopotential_data: str,
    change_units: bool,
    vois_climate: list = None,
    vois_other: list = None,
) -> pd.DataFrame:
    """
    Takes as input ERA5-Land monthly averaged climate data (pre-downloaded), and matches this with the locations
    of the stake measurements.

    Args:
        df (pd.DataFrame): DataFrame containing stake measurement locations and years.
        output_fname (str): Path to the output CSV file.
        climate_data (str): Path to the ERA5-Land climate data file.
        geopotential_data (str): Path to the geopotential data file.
        change_units (bool): If True, change temperature to Celsius and precipitation to m.w.e.
        vois_climate (list): List of climate variables of interest to smooth out their climate artificats .
        vois_other (list): List of other variables of interest to smooth out their climate artificats (typically ALTITUDE_CLIMATE).

    Returns:
        pd.DataFrame: The updated DataFrame with climate and altitude features.
    """

    # Check if the input files exist.
    if not os.path.exists(climate_data) or not os.path.exists(
            geopotential_data):
        raise FileNotFoundError(
            f"Climate data or geopotential data do not exist.")

    # Load the two climate datasets
    ds_climate, ds_geopotential = _load_datasets(climate_data,
                                                 geopotential_data)

    # Makes things easier down the line
    # Change temperature to Celsius and precipitation to m.w.e
    if change_units:
        ds_climate["t2m"] = ds_climate["t2m"] - 273.15

    # Get latitudes and longitudes from the climate dataset.
    lat, lon = ds_climate.latitude, ds_climate.longitude

    # Convert the longitudes
    ds_180 = _adjust_longitude(ds_geopotential)

    # Crop the geopotential height to the region of interest
    ds_geopotential_cropped = _crop_geopotential(ds_180, lat, lon)

    # Remove duplicates
<<<<<<< HEAD
    ds_geopotential_cropped = ds_geopotential_cropped.drop_duplicates(dim="latitude")
    ds_geopotential_cropped = ds_geopotential_cropped.drop_duplicates(dim="longitude")
=======
    ds_geopotential_cropped = ds_geopotential_cropped.drop_duplicates(
        dim="latitude")
    ds_geopotential_cropped = ds_geopotential_cropped.drop_duplicates(
        dim="longitude")
>>>>>>> 04b9b4a4

    # Calculate the geopotential height in meters
    ds_geopotential_metric = _calculate_geopotential_height(
        ds_geopotential_cropped)

    if 'expver' in ds_climate.dims:
        # Reduce expver dimension
        ds_climate = ds_climate.reduce(np.nansum, "expver")

    # Create a date range for one hydrological year
    df = _add_date_range(df)

    # Get the climate data for the latitudes and longitudes and date ranges as
    # specified
    climate_df = _process_climate_data(ds_climate, df)

    # Get the geopotential height for the latitudes and longitudes as specified,
    # for the locations of the stake measurements.
    altitude_df = _process_altitude_data(ds_geopotential_metric, df)

    # Combine the climate data with the altitude climate data
    df = _combine_dataframes(df, climate_df, altitude_df)

    # Remove climate artifacts
    df = smooth_era5land_by_mode(df, vois_climate, vois_other)

    # Add a new feature to the dataframe that is the height difference between the elevation
    # of the stake and the recorded height of the climate.
    df = _calculate_elevation_difference(df)

    df.to_csv(output_fname, index=False)

    return df


def retrieve_clear_sky_rad(df, path_to_file):
    """Takes as input monthly clear sky potential radiation data (pre-processed), and matches this with the locations
    of the stake measurements for a specific glacier (each glacier has another pot. rad file).

    Args:
        df (pd.DataFrame): DataFrame containing stake measurement locations and years for a glacier.
        path_to_file (str): path to radiation data for a specific glacier

    Returns:
        df (pd.DataFrame): same dataframe as input but with 12 additional columns corresponding to the monthly
        potential radiation values.
    """
    # load pot dataset:
    radiation_xr = xr.open_dataset(path_to_file)

    # Create DataArrays for latitude and longitude
    lat_da = xr.DataArray(df["POINT_LAT"].values, dims="points")
    lon_da = xr.DataArray(df["POINT_LON"].values, dims="points")

    # Find closest radiation points (12 months)
    xr_data_points = radiation_xr.sel(
        lat=lat_da,
        lon=lon_da,
        method="nearest",
    )
    climate_df = (xr_data_points.to_dataframe().drop(
        columns=["lat", "lon", "x", "y"]).reset_index())
    climate_df = climate_df.drop(columns=["points"])

<<<<<<< HEAD
    reshaped_ = []
    for month in range(0, 12):
        month_ = climate_df[climate_df.time == month].drop(columns=['time'])
        reshaped_.append(month_.values.squeeze())

    result_df = pd.DataFrame(np.array(reshaped_).transpose(),
                             columns=[f'Month_{i+1}' for i in range(12)])
=======
    # The normal way does not work if there is only one point per glacier
    if len(xr_data_points.points) == 1:
        # Initialize reshaped_ as a list
        reshaped_ = []

        for month in range(0, 12):
            month_ = climate_df[climate_df.time == month].drop(
                columns=['time'])

            values = month_.values
            # values.shape is (n_points, n_vars) or (1, n_vars) if one point

            reshaped_.append(values)

        # Now stack along axis=0 to get shape (12, n_points) if multiple points,
        # or (12, 1) if only one point, and then transpose to get (n_points, 12)
        reshaped_array = np.vstack(reshaped_).T

        result_df = pd.DataFrame(reshaped_array,
                                 columns=[f'Month_{i+1}' for i in range(12)])
    elif len(xr_data_points.points) > 1:
        reshaped_ = []
        for month in range(0, 12):
            month_ = climate_df[climate_df.time == month].drop(
                columns=['time'])
            reshaped_.append(month_.values.squeeze())

        result_df = pd.DataFrame(np.array(reshaped_).transpose(),
                                 columns=[f'Month_{i+1}' for i in range(12)])
    else:   
        raise ValueError("No points found in the radiation dataset.")
>>>>>>> 04b9b4a4

    # Set the new column names for the dataframe (normal year not hydrological)
    climate_var = 'pcsr'
    months_names = [f"_{month.lower()}" for month in month_abbr[1:]]
    result_df.columns = [
        f"{climate_var}{month_name}" for month_name in months_names
    ]
    # Concatenate to glacier data
    result_df = result_df.reset_index(drop=True)
    df.reset_index(drop=True, inplace=True)
    df = pd.concat([df, result_df], axis=1)
    return df


def smooth_era5land_by_mode(df, vois_climate=None, vois_other=None):
    """For big glaciers covered by more than one ERA5-Land grid cell, the
        climate data is the one with the most data points. This function smooths the
        climate data by taking the mode of the data for each grid cell. 

        Args:
            vois_climate (str): A string containing the climate variables of interest
            df (pd.DataFrame): DataFrame containing the stakes data.
        """
    if vois_climate is not None:
        # Filter out the climate variable columns based on vois_climate
        climate_cols = [
            col for col in df.columns if any(
                col.startswith(vo + '_') for vo in vois_climate)
        ]

        # Replace each climate column with its mode value
        for col in climate_cols:
            mode_val = df[col].mode().iloc[0]  # Most frequent value
            df[col] = mode_val
    if vois_other is not None:
        # also smooth the other variables
        for col in vois_other:
            mode_val = df[col].mode().iloc[0]
            df[col] = mode_val

    return df


def _load_datasets(climate_data: str, geopotential_data: str) -> tuple:
    """Load climate and geopotential datasets."""
    with xr.open_dataset(climate_data) as dataset_climate, xr.open_dataset(
            geopotential_data) as dataset_geopotential:
        return dataset_climate.load(), dataset_geopotential.load()


def _calculate_geopotential_height(ds_geopotential: xr.Dataset) -> xr.Dataset:
    """Calculate geopotential height in meters."""
    r_earth = 6367.47 * 10e3  # [m] (Grib1 radius)
    g = 9.80665  # [m/s^2]
    return ds_geopotential.assign(altitude_climate=lambda ds_geo: r_earth *
                                  (ds_geo.z / g) / (r_earth - (ds_geo.z / g)))


def _adjust_longitude(ds: xr.Dataset) -> xr.Dataset:
    """Adjust longitude coordinates to range from -180 to 180."""
    return ds.assign_coords(longitude=(((ds.longitude + 180) % 360) -
                                       180)).sortby("longitude")


def _crop_geopotential(ds: xr.Dataset, lat: xr.DataArray,
                       lon: xr.DataArray) -> xr.Dataset:
    """Crop geometric height to grid of climate data."""
    return ds.sel(longitude=lon, latitude=lat, method="nearest")


def _generate_climate_variable_names(ds_climate: xr.Dataset) -> list:
    """Generate list of climate variable names for one hydrological year."""
    climate_variables = list(ds_climate.keys())
    months_names = [
        f"_{month.lower()}" for month in month_abbr[10:] + month_abbr[1:10]
    ]
    return [
        f"{climate_var}{month_name}" for climate_var in climate_variables
        for month_name in months_names
    ]


def _create_date_range(year: int):
    """Create a date range for a given year."""
    if pd.isna(year):
        return None
    year = int(year)
    return pd.date_range(start=f"{year - 1}-09-01",
                         end=f"{year}-09-01",
                         freq="ME")


def _add_date_range(df: pd.DataFrame) -> pd.DataFrame:
    """Add date range to DataFrame."""
    df["range_date"] = df["YEAR"].apply(_create_date_range)
    return df


def _process_climate_data(ds_climate: xr.Dataset,
                          df: pd.DataFrame) -> pd.DataFrame:
    """Process climate data for all points and times."""

    # Create DataArrays for latitude and longitude
    lat_da = xr.DataArray(df["POINT_LAT"].values, dims="points")
    lon_da = xr.DataArray(df["POINT_LON"].values, dims="points")

    # Create a 2D array of dates ranges
    date_array = np.array([r.values for r in df["range_date"].values])
    time_da = xr.DataArray(date_array, dims=["points", "time"])

    climate_data_points = ds_climate.sel(
        latitude=lat_da,
        longitude=lon_da,
        time=time_da,
        method="nearest",
    )

    # Handle new netcdf format where number and expver are coordinates
    dropColumns = ["latitude", "longitude"]
    if "number" in climate_data_points.coords:
        dropColumns.append("number")
    if "expver" in climate_data_points.coords:
        dropColumns.append("expver")

    # Create a dataframe from the DataArray
    climate_df = (climate_data_points.to_dataframe().drop(
        columns=dropColumns).reset_index())

    # Drop columns
    climate_df = climate_df.drop(columns=["points", "time"])

    # Get the number of rows and columns
    num_rows, num_cols = climate_df.shape

    # Reshape the DataFrame to a 3D array (groups, 12, columns)
    reshaped_array = climate_df.to_numpy().reshape(-1, 12, num_cols)

    # Transpose and reshape to get the desired flattening effect
    result_array = reshaped_array.transpose(0, 2, 1).reshape(-1, 12 * num_cols)

    # Convert back to a DataFrame if needed
    result_df = pd.DataFrame(result_array)
    # Set the new column names for the dataframe (climate variables X months
    # of the hydrological year)
    result_df.columns = _generate_climate_variable_names(ds_climate)
    return result_df


def _process_altitude_data(ds_geopotential: xr.Dataset,
                           df: pd.DataFrame) -> pd.DataFrame:
    """Process altitude data for all points."""

    # 1. Create DataArrays for latitude and longitude
    lat_da = xr.DataArray(df["POINT_LAT"].values, dims="points")
    lon_da = xr.DataArray(df["POINT_LON"].values, dims="points")

    if 'valid_time' in ds_geopotential.dims:
        # Handle new netcdf format
        ds_renamed = ds_geopotential.rename({"valid_time": "time"})
    else:
        ds_renamed = ds_geopotential

    altitude_data_points = ds_renamed.sel(
        latitude=lat_da,
        longitude=lon_da,
        method="nearest",
    )

    return altitude_data_points.to_dataframe()


def _combine_dataframes(df: pd.DataFrame, climate_df: pd.DataFrame,
                        altitude_df: pd.DataFrame) -> pd.DataFrame:
    """Combine DataFrames and add altitude data."""
    df = df.drop(columns=["range_date"]).reset_index(drop=True)
    climate_df = climate_df.reset_index(drop=True)
    altitude_df = altitude_df.drop(
        columns=["latitude", "longitude", "z"]).reset_index(drop=True)

    df = pd.concat([df, climate_df, altitude_df], axis=1)
    #df["ALTITUDE_CLIMATE"] = altitude_df.altitude_climate.values
    # rename column
    df.rename(columns={"altitude_climate": "ALTITUDE_CLIMATE"}, inplace=True)
    df.dropna(subset=["ALTITUDE_CLIMATE"], inplace=True)

    return df


def _calculate_elevation_difference(df: pd.DataFrame) -> pd.DataFrame:
    """Calculate the difference between geopotential height and stake measurement elevation."""
    df["ELEVATION_DIFFERENCE"] = df["POINT_ELEVATION"] - df["ALTITUDE_CLIMATE"]
    return df<|MERGE_RESOLUTION|>--- conflicted
+++ resolved
@@ -68,15 +68,10 @@
     ds_geopotential_cropped = _crop_geopotential(ds_180, lat, lon)
 
     # Remove duplicates
-<<<<<<< HEAD
-    ds_geopotential_cropped = ds_geopotential_cropped.drop_duplicates(dim="latitude")
-    ds_geopotential_cropped = ds_geopotential_cropped.drop_duplicates(dim="longitude")
-=======
     ds_geopotential_cropped = ds_geopotential_cropped.drop_duplicates(
         dim="latitude")
     ds_geopotential_cropped = ds_geopotential_cropped.drop_duplicates(
         dim="longitude")
->>>>>>> 04b9b4a4
 
     # Calculate the geopotential height in meters
     ds_geopotential_metric = _calculate_geopotential_height(
@@ -141,15 +136,6 @@
         columns=["lat", "lon", "x", "y"]).reset_index())
     climate_df = climate_df.drop(columns=["points"])
 
-<<<<<<< HEAD
-    reshaped_ = []
-    for month in range(0, 12):
-        month_ = climate_df[climate_df.time == month].drop(columns=['time'])
-        reshaped_.append(month_.values.squeeze())
-
-    result_df = pd.DataFrame(np.array(reshaped_).transpose(),
-                             columns=[f'Month_{i+1}' for i in range(12)])
-=======
     # The normal way does not work if there is only one point per glacier
     if len(xr_data_points.points) == 1:
         # Initialize reshaped_ as a list
@@ -181,7 +167,6 @@
                                  columns=[f'Month_{i+1}' for i in range(12)])
     else:   
         raise ValueError("No points found in the radiation dataset.")
->>>>>>> 04b9b4a4
 
     # Set the new column names for the dataframe (normal year not hydrological)
     climate_var = 'pcsr'
