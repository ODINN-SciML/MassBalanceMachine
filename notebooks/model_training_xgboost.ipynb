--- conflicted
+++ resolved
@@ -31,20 +31,9 @@
   },
   {
    "cell_type": "code",
-<<<<<<< HEAD
    "execution_count": null,
    "id": "1",
    "metadata": {},
-=======
-   "execution_count": 1,
-   "id": "b6c8e565918ac651",
-   "metadata": {
-    "ExecuteTime": {
-     "end_time": "2024-08-27T18:23:29.033184Z",
-     "start_time": "2024-08-27T18:23:26.698517Z"
-    }
-   },
->>>>>>> 09a2155e
    "outputs": [],
    "source": [
     "import pandas as pd\n",
@@ -59,402 +48,10 @@
   },
   {
    "cell_type": "code",
-<<<<<<< HEAD
    "execution_count": null,
    "id": "2",
    "metadata": {},
    "outputs": [],
-   "source": [
-    "# Set a random seed:\n",
-    "SEED = 42"
-   ]
-  },
-  {
-   "cell_type": "code",
-   "execution_count": null,
-   "id": "3",
-   "metadata": {},
-   "outputs": [],
-=======
-   "execution_count": 2,
-   "id": "5b8df3f652285622",
-   "metadata": {
-    "ExecuteTime": {
-     "end_time": "2024-08-27T18:23:29.094340Z",
-     "start_time": "2024-08-27T18:23:29.035330Z"
-    }
-   },
-   "outputs": [
-    {
-     "name": "stdout",
-     "output_type": "stream",
-     "text": [
-      "Number of winter and annual samples: 447\n"
-     ]
-    },
-    {
-     "data": {
-      "text/html": [
-       "<div>\n",
-       "<style scoped>\n",
-       "    .dataframe tbody tr th:only-of-type {\n",
-       "        vertical-align: middle;\n",
-       "    }\n",
-       "\n",
-       "    .dataframe tbody tr th {\n",
-       "        vertical-align: top;\n",
-       "    }\n",
-       "\n",
-       "    .dataframe thead th {\n",
-       "        text-align: right;\n",
-       "    }\n",
-       "</style>\n",
-       "<table border=\"1\" class=\"dataframe\">\n",
-       "  <thead>\n",
-       "    <tr style=\"text-align: right;\">\n",
-       "      <th></th>\n",
-       "      <th>YEAR</th>\n",
-       "      <th>POINT_LON</th>\n",
-       "      <th>POINT_LAT</th>\n",
-       "      <th>POINT_BALANCE</th>\n",
-       "      <th>ALTITUDE_CLIMATE</th>\n",
-       "      <th>ELEVATION_DIFFERENCE</th>\n",
-       "      <th>RGIId</th>\n",
-       "      <th>POINT_ID</th>\n",
-       "      <th>ID</th>\n",
-       "      <th>N_MONTHS</th>\n",
-       "      <th>MONTHS</th>\n",
-       "      <th>aspect</th>\n",
-       "      <th>slope</th>\n",
-       "      <th>t2m</th>\n",
-       "      <th>tp</th>\n",
-       "      <th>slhf</th>\n",
-       "      <th>sshf</th>\n",
-       "      <th>ssrd</th>\n",
-       "      <th>fal</th>\n",
-       "      <th>str</th>\n",
-       "    </tr>\n",
-       "  </thead>\n",
-       "  <tbody>\n",
-       "    <tr>\n",
-       "      <th>0</th>\n",
-       "      <td>1995</td>\n",
-       "      <td>-18.773871</td>\n",
-       "      <td>64.885013</td>\n",
-       "      <td>2.07</td>\n",
-       "      <td>1333.923612</td>\n",
-       "      <td>-116.476388</td>\n",
-       "      <td>RGI60-06.00228</td>\n",
-       "      <td>hn14aa</td>\n",
-       "      <td>0</td>\n",
-       "      <td>7</td>\n",
-       "      <td>oct</td>\n",
-       "      <td>1.606406</td>\n",
-       "      <td>0.056246</td>\n",
-       "      <td>267.885682</td>\n",
-       "      <td>0.005071</td>\n",
-       "      <td>-32688.346894</td>\n",
-       "      <td>1.908546e+05</td>\n",
-       "      <td>3.434260e+06</td>\n",
-       "      <td>0.850005</td>\n",
-       "      <td>-1.029337e+06</td>\n",
-       "    </tr>\n",
-       "    <tr>\n",
-       "      <th>1</th>\n",
-       "      <td>1995</td>\n",
-       "      <td>-18.773871</td>\n",
-       "      <td>64.885013</td>\n",
-       "      <td>2.07</td>\n",
-       "      <td>1333.923612</td>\n",
-       "      <td>-116.476388</td>\n",
-       "      <td>RGI60-06.00228</td>\n",
-       "      <td>hn14aa</td>\n",
-       "      <td>0</td>\n",
-       "      <td>7</td>\n",
-       "      <td>nov</td>\n",
-       "      <td>1.606406</td>\n",
-       "      <td>0.056246</td>\n",
-       "      <td>266.376346</td>\n",
-       "      <td>0.006053</td>\n",
-       "      <td>301104.083653</td>\n",
-       "      <td>8.280538e+05</td>\n",
-       "      <td>8.424995e+05</td>\n",
-       "      <td>0.849992</td>\n",
-       "      <td>-1.431540e+06</td>\n",
-       "    </tr>\n",
-       "    <tr>\n",
-       "      <th>2</th>\n",
-       "      <td>1995</td>\n",
-       "      <td>-18.773871</td>\n",
-       "      <td>64.885013</td>\n",
-       "      <td>2.07</td>\n",
-       "      <td>1333.923612</td>\n",
-       "      <td>-116.476388</td>\n",
-       "      <td>RGI60-06.00228</td>\n",
-       "      <td>hn14aa</td>\n",
-       "      <td>0</td>\n",
-       "      <td>7</td>\n",
-       "      <td>dec</td>\n",
-       "      <td>1.606406</td>\n",
-       "      <td>0.056246</td>\n",
-       "      <td>263.049011</td>\n",
-       "      <td>0.005854</td>\n",
-       "      <td>248241.745197</td>\n",
-       "      <td>9.954409e+05</td>\n",
-       "      <td>1.322171e+05</td>\n",
-       "      <td>0.849992</td>\n",
-       "      <td>-2.002829e+06</td>\n",
-       "    </tr>\n",
-       "    <tr>\n",
-       "      <th>3</th>\n",
-       "      <td>1995</td>\n",
-       "      <td>-18.773871</td>\n",
-       "      <td>64.885013</td>\n",
-       "      <td>2.07</td>\n",
-       "      <td>1333.923612</td>\n",
-       "      <td>-116.476388</td>\n",
-       "      <td>RGI60-06.00228</td>\n",
-       "      <td>hn14aa</td>\n",
-       "      <td>0</td>\n",
-       "      <td>7</td>\n",
-       "      <td>jan</td>\n",
-       "      <td>1.606406</td>\n",
-       "      <td>0.056246</td>\n",
-       "      <td>261.692810</td>\n",
-       "      <td>0.004156</td>\n",
-       "      <td>348585.225978</td>\n",
-       "      <td>1.243700e+06</td>\n",
-       "      <td>4.884578e+05</td>\n",
-       "      <td>0.849992</td>\n",
-       "      <td>-1.792889e+06</td>\n",
-       "    </tr>\n",
-       "    <tr>\n",
-       "      <th>4</th>\n",
-       "      <td>1995</td>\n",
-       "      <td>-18.773871</td>\n",
-       "      <td>64.885013</td>\n",
-       "      <td>2.07</td>\n",
-       "      <td>1333.923612</td>\n",
-       "      <td>-116.476388</td>\n",
-       "      <td>RGI60-06.00228</td>\n",
-       "      <td>hn14aa</td>\n",
-       "      <td>0</td>\n",
-       "      <td>7</td>\n",
-       "      <td>feb</td>\n",
-       "      <td>1.606406</td>\n",
-       "      <td>0.056246</td>\n",
-       "      <td>261.140088</td>\n",
-       "      <td>0.002287</td>\n",
-       "      <td>274514.643950</td>\n",
-       "      <td>1.004845e+06</td>\n",
-       "      <td>2.580602e+06</td>\n",
-       "      <td>0.850005</td>\n",
-       "      <td>-1.861757e+06</td>\n",
-       "    </tr>\n",
-       "    <tr>\n",
-       "      <th>...</th>\n",
-       "      <td>...</td>\n",
-       "      <td>...</td>\n",
-       "      <td>...</td>\n",
-       "      <td>...</td>\n",
-       "      <td>...</td>\n",
-       "      <td>...</td>\n",
-       "      <td>...</td>\n",
-       "      <td>...</td>\n",
-       "      <td>...</td>\n",
-       "      <td>...</td>\n",
-       "      <td>...</td>\n",
-       "      <td>...</td>\n",
-       "      <td>...</td>\n",
-       "      <td>...</td>\n",
-       "      <td>...</td>\n",
-       "      <td>...</td>\n",
-       "      <td>...</td>\n",
-       "      <td>...</td>\n",
-       "      <td>...</td>\n",
-       "      <td>...</td>\n",
-       "    </tr>\n",
-       "    <tr>\n",
-       "      <th>442</th>\n",
-       "      <td>2018</td>\n",
-       "      <td>-18.954942</td>\n",
-       "      <td>64.662707</td>\n",
-       "      <td>-2.63</td>\n",
-       "      <td>1067.593874</td>\n",
-       "      <td>246.593874</td>\n",
-       "      <td>RGI60-06.00232</td>\n",
-       "      <td>blt8</td>\n",
-       "      <td>54</td>\n",
-       "      <td>11</td>\n",
-       "      <td>jun</td>\n",
-       "      <td>2.889730</td>\n",
-       "      <td>0.018996</td>\n",
-       "      <td>276.144439</td>\n",
-       "      <td>0.003192</td>\n",
-       "      <td>10994.304045</td>\n",
-       "      <td>6.234279e+05</td>\n",
-       "      <td>1.787212e+07</td>\n",
-       "      <td>0.768536</td>\n",
-       "      <td>-9.177811e+05</td>\n",
-       "    </tr>\n",
-       "    <tr>\n",
-       "      <th>443</th>\n",
-       "      <td>2018</td>\n",
-       "      <td>-18.954942</td>\n",
-       "      <td>64.662707</td>\n",
-       "      <td>-2.63</td>\n",
-       "      <td>1067.593874</td>\n",
-       "      <td>246.593874</td>\n",
-       "      <td>RGI60-06.00232</td>\n",
-       "      <td>blt8</td>\n",
-       "      <td>54</td>\n",
-       "      <td>11</td>\n",
-       "      <td>jul</td>\n",
-       "      <td>2.889730</td>\n",
-       "      <td>0.018996</td>\n",
-       "      <td>277.553280</td>\n",
-       "      <td>0.003422</td>\n",
-       "      <td>-589325.605420</td>\n",
-       "      <td>7.537638e+04</td>\n",
-       "      <td>1.425122e+07</td>\n",
-       "      <td>0.676787</td>\n",
-       "      <td>-7.246837e+05</td>\n",
-       "    </tr>\n",
-       "    <tr>\n",
-       "      <th>444</th>\n",
-       "      <td>2018</td>\n",
-       "      <td>-18.954942</td>\n",
-       "      <td>64.662707</td>\n",
-       "      <td>-2.63</td>\n",
-       "      <td>1067.593874</td>\n",
-       "      <td>246.593874</td>\n",
-       "      <td>RGI60-06.00232</td>\n",
-       "      <td>blt8</td>\n",
-       "      <td>54</td>\n",
-       "      <td>11</td>\n",
-       "      <td>aug</td>\n",
-       "      <td>2.889730</td>\n",
-       "      <td>0.018996</td>\n",
-       "      <td>276.193729</td>\n",
-       "      <td>0.002495</td>\n",
-       "      <td>-807105.778219</td>\n",
-       "      <td>-1.563324e+05</td>\n",
-       "      <td>1.332676e+07</td>\n",
-       "      <td>0.677706</td>\n",
-       "      <td>-1.884936e+06</td>\n",
-       "    </tr>\n",
-       "    <tr>\n",
-       "      <th>445</th>\n",
-       "      <td>2018</td>\n",
-       "      <td>-18.954942</td>\n",
-       "      <td>64.662707</td>\n",
-       "      <td>-2.63</td>\n",
-       "      <td>1067.593874</td>\n",
-       "      <td>246.593874</td>\n",
-       "      <td>RGI60-06.00232</td>\n",
-       "      <td>blt8</td>\n",
-       "      <td>54</td>\n",
-       "      <td>11</td>\n",
-       "      <td>sep</td>\n",
-       "      <td>2.889730</td>\n",
-       "      <td>0.018996</td>\n",
-       "      <td>273.151130</td>\n",
-       "      <td>0.003491</td>\n",
-       "      <td>-432479.565272</td>\n",
-       "      <td>1.434597e+05</td>\n",
-       "      <td>9.078256e+06</td>\n",
-       "      <td>0.717923</td>\n",
-       "      <td>-2.152404e+06</td>\n",
-       "    </tr>\n",
-       "    <tr>\n",
-       "      <th>446</th>\n",
-       "      <td>2018</td>\n",
-       "      <td>-18.954942</td>\n",
-       "      <td>64.662707</td>\n",
-       "      <td>-2.63</td>\n",
-       "      <td>1067.593874</td>\n",
-       "      <td>246.593874</td>\n",
-       "      <td>RGI60-06.00232</td>\n",
-       "      <td>blt8</td>\n",
-       "      <td>54</td>\n",
-       "      <td>11</td>\n",
-       "      <td>oct</td>\n",
-       "      <td>2.889730</td>\n",
-       "      <td>0.018996</td>\n",
-       "      <td>272.696511</td>\n",
-       "      <td>0.002481</td>\n",
-       "      <td>-25091.364122</td>\n",
-       "      <td>4.688300e+05</td>\n",
-       "      <td>3.271973e+06</td>\n",
-       "      <td>0.723723</td>\n",
-       "      <td>-1.458387e+06</td>\n",
-       "    </tr>\n",
-       "  </tbody>\n",
-       "</table>\n",
-       "<p>447 rows × 20 columns</p>\n",
-       "</div>"
-      ],
-      "text/plain": [
-       "     YEAR  POINT_LON  POINT_LAT  POINT_BALANCE  ALTITUDE_CLIMATE  \\\n",
-       "0    1995 -18.773871  64.885013           2.07       1333.923612   \n",
-       "1    1995 -18.773871  64.885013           2.07       1333.923612   \n",
-       "2    1995 -18.773871  64.885013           2.07       1333.923612   \n",
-       "3    1995 -18.773871  64.885013           2.07       1333.923612   \n",
-       "4    1995 -18.773871  64.885013           2.07       1333.923612   \n",
-       "..    ...        ...        ...            ...               ...   \n",
-       "442  2018 -18.954942  64.662707          -2.63       1067.593874   \n",
-       "443  2018 -18.954942  64.662707          -2.63       1067.593874   \n",
-       "444  2018 -18.954942  64.662707          -2.63       1067.593874   \n",
-       "445  2018 -18.954942  64.662707          -2.63       1067.593874   \n",
-       "446  2018 -18.954942  64.662707          -2.63       1067.593874   \n",
-       "\n",
-       "     ELEVATION_DIFFERENCE           RGIId POINT_ID  ID  N_MONTHS MONTHS  \\\n",
-       "0             -116.476388  RGI60-06.00228   hn14aa   0         7    oct   \n",
-       "1             -116.476388  RGI60-06.00228   hn14aa   0         7    nov   \n",
-       "2             -116.476388  RGI60-06.00228   hn14aa   0         7    dec   \n",
-       "3             -116.476388  RGI60-06.00228   hn14aa   0         7    jan   \n",
-       "4             -116.476388  RGI60-06.00228   hn14aa   0         7    feb   \n",
-       "..                    ...             ...      ...  ..       ...    ...   \n",
-       "442            246.593874  RGI60-06.00232     blt8  54        11    jun   \n",
-       "443            246.593874  RGI60-06.00232     blt8  54        11    jul   \n",
-       "444            246.593874  RGI60-06.00232     blt8  54        11    aug   \n",
-       "445            246.593874  RGI60-06.00232     blt8  54        11    sep   \n",
-       "446            246.593874  RGI60-06.00232     blt8  54        11    oct   \n",
-       "\n",
-       "       aspect     slope         t2m        tp           slhf          sshf  \\\n",
-       "0    1.606406  0.056246  267.885682  0.005071  -32688.346894  1.908546e+05   \n",
-       "1    1.606406  0.056246  266.376346  0.006053  301104.083653  8.280538e+05   \n",
-       "2    1.606406  0.056246  263.049011  0.005854  248241.745197  9.954409e+05   \n",
-       "3    1.606406  0.056246  261.692810  0.004156  348585.225978  1.243700e+06   \n",
-       "4    1.606406  0.056246  261.140088  0.002287  274514.643950  1.004845e+06   \n",
-       "..        ...       ...         ...       ...            ...           ...   \n",
-       "442  2.889730  0.018996  276.144439  0.003192   10994.304045  6.234279e+05   \n",
-       "443  2.889730  0.018996  277.553280  0.003422 -589325.605420  7.537638e+04   \n",
-       "444  2.889730  0.018996  276.193729  0.002495 -807105.778219 -1.563324e+05   \n",
-       "445  2.889730  0.018996  273.151130  0.003491 -432479.565272  1.434597e+05   \n",
-       "446  2.889730  0.018996  272.696511  0.002481  -25091.364122  4.688300e+05   \n",
-       "\n",
-       "             ssrd       fal           str  \n",
-       "0    3.434260e+06  0.850005 -1.029337e+06  \n",
-       "1    8.424995e+05  0.849992 -1.431540e+06  \n",
-       "2    1.322171e+05  0.849992 -2.002829e+06  \n",
-       "3    4.884578e+05  0.849992 -1.792889e+06  \n",
-       "4    2.580602e+06  0.850005 -1.861757e+06  \n",
-       "..            ...       ...           ...  \n",
-       "442  1.787212e+07  0.768536 -9.177811e+05  \n",
-       "443  1.425122e+07  0.676787 -7.246837e+05  \n",
-       "444  1.332676e+07  0.677706 -1.884936e+06  \n",
-       "445  9.078256e+06  0.717923 -2.152404e+06  \n",
-       "446  3.271973e+06  0.723723 -1.458387e+06  \n",
-       "\n",
-       "[447 rows x 20 columns]"
-      ]
-     },
-     "metadata": {},
-     "output_type": "display_data"
-    }
-   ],
->>>>>>> 09a2155e
    "source": [
     "# Set a random seed:\n",
     "SEED = 30\n",
@@ -466,7 +63,7 @@
   },
   {
    "cell_type": "markdown",
-   "id": "4",
+   "id": "3",
    "metadata": {},
    "source": [
     "<h2>1. Create the Train and Test Dataset and the Data Splits for Cross Validation</h2>\n",
@@ -477,31 +74,10 @@
   },
   {
    "cell_type": "code",
-<<<<<<< HEAD
-   "execution_count": null,
-   "id": "5",
-   "metadata": {},
-   "outputs": [],
-=======
-   "execution_count": 3,
-   "id": "d1bf5814ba71dcda",
-   "metadata": {
-    "ExecuteTime": {
-     "end_time": "2024-08-27T18:23:29.114644Z",
-     "start_time": "2024-08-27T18:23:29.096366Z"
-    }
-   },
-   "outputs": [
-    {
-     "name": "stdout",
-     "output_type": "stream",
-     "text": [
-      "Size of training set: 307\n",
-      "Size of test set: 140\n"
-     ]
-    }
-   ],
->>>>>>> 09a2155e
+   "execution_count": null,
+   "id": "4",
+   "metadata": {},
+   "outputs": [],
    "source": [
     "# Create a new DataLoader object with the monthly stake data measurements.\n",
     "dataloader = mbm.DataLoader(data=data, random_seed=SEED)\n",
@@ -530,7 +106,7 @@
   },
   {
    "cell_type": "markdown",
-   "id": "6",
+   "id": "5",
    "metadata": {},
    "source": [
     "<h2>2. Create a CustomXGBoostRegressor Model</h2>\n",
@@ -541,20 +117,9 @@
   },
   {
    "cell_type": "code",
-<<<<<<< HEAD
-   "execution_count": null,
-   "id": "7",
-   "metadata": {},
-=======
-   "execution_count": 4,
-   "id": "8571d61cf99a926e",
-   "metadata": {
-    "ExecuteTime": {
-     "end_time": "2024-08-27T18:23:29.134945Z",
-     "start_time": "2024-08-27T18:23:29.116720Z"
-    }
-   },
->>>>>>> 09a2155e
+   "execution_count": null,
+   "id": "6",
+   "metadata": {},
    "outputs": [],
    "source": [
     "# For each of the XGBoost parameter, define the grid range\n",
@@ -573,20 +138,9 @@
   },
   {
    "cell_type": "code",
-<<<<<<< HEAD
-   "execution_count": null,
-   "id": "8",
-   "metadata": {},
-=======
-   "execution_count": 5,
-   "id": "78d0be3e804fe39c",
-   "metadata": {
-    "ExecuteTime": {
-     "end_time": "2024-08-27T18:23:49.827560Z",
-     "start_time": "2024-08-27T18:23:49.807262Z"
-    }
-   },
->>>>>>> 09a2155e
+   "execution_count": null,
+   "id": "7",
+   "metadata": {},
    "outputs": [],
    "source": [
     "# Create a CustomXGBoostRegressor instance\n",
@@ -596,7 +150,7 @@
   },
   {
    "cell_type": "markdown",
-   "id": "9",
+   "id": "8",
    "metadata": {},
    "source": [
     "<h2>3. Train the CustomXGBoostRegressor Model</h2>\n",
@@ -621,34 +175,10 @@
   },
   {
    "cell_type": "code",
-<<<<<<< HEAD
-   "execution_count": null,
-   "id": "10",
-   "metadata": {},
-   "outputs": [],
-=======
-   "execution_count": 6,
-   "id": "dafa807002bf020d",
-   "metadata": {
-    "ExecuteTime": {
-     "end_time": "2024-08-27T18:24:15.359098Z",
-     "start_time": "2024-08-27T18:23:52.248687Z"
-    }
-   },
-   "outputs": [
-    {
-     "name": "stdout",
-     "output_type": "stream",
-     "text": [
-      "Fitting 5 folds for each of 20 candidates, totalling 100 fits\n",
-      "Best parameters:\n",
-      " {'n_estimators': 100, 'max_depth': 4, 'learning_rate': 0.1, 'gamma': 1}\n",
-      "Best score:\n",
-      " -2.6120246870681845\n"
-     ]
-    }
-   ],
->>>>>>> 09a2155e
+   "execution_count": null,
+   "id": "9",
+   "metadata": {},
+   "outputs": [],
    "source": [
     "# GridSearch\n",
     "# custom_xgboost.gridsearch(parameters=parameters, splits=splits, features=df_X_train, targets=y_train, num_jobs=-1)\n",
@@ -672,7 +202,7 @@
   },
   {
    "cell_type": "markdown",
-   "id": "3f18c2e167087623",
+   "id": "10",
    "metadata": {},
    "source": [
     "<h4>3.1 Save the Trained Model</h4>"
@@ -680,8 +210,8 @@
   },
   {
    "cell_type": "code",
-   "execution_count": 7,
-   "id": "3cac41bd2077fab4",
+   "execution_count": null,
+   "id": "11",
    "metadata": {},
    "outputs": [],
    "source": [
@@ -690,13 +220,8 @@
   },
   {
    "cell_type": "code",
-<<<<<<< HEAD
-   "execution_count": null,
-   "id": "11",
-=======
-   "execution_count": 8,
-   "id": "fd7e30bad85e51d3",
->>>>>>> 09a2155e
+   "execution_count": null,
+   "id": "12",
    "metadata": {},
    "outputs": [],
    "source": [
@@ -705,7 +230,7 @@
   },
   {
    "cell_type": "markdown",
-   "id": "bebafd11f8f03bbe",
+   "id": "13",
    "metadata": {},
    "source": [
     "<h3>3.1 Show the Predictions per Fold</h3>"
@@ -713,14 +238,9 @@
   },
   {
    "cell_type": "code",
-   "execution_count": 9,
-   "id": "1fed0bcfb7feceae",
-   "metadata": {
-    "ExecuteTime": {
-     "end_time": "2024-08-27T18:24:22.687210Z",
-     "start_time": "2024-08-27T18:24:22.661523Z"
-    }
-   },
+   "execution_count": null,
+   "id": "14",
+   "metadata": {},
    "outputs": [],
    "source": [
     "def predVSTruth(grouped_ids, mae, rmse, title):\n",
@@ -761,33 +281,10 @@
   },
   {
    "cell_type": "code",
-<<<<<<< HEAD
-   "execution_count": null,
-   "id": "12",
-   "metadata": {},
-   "outputs": [],
-=======
-   "execution_count": 10,
-   "id": "b202fffd6ba26fc",
-   "metadata": {
-    "ExecuteTime": {
-     "end_time": "2024-08-28T09:20:53.997423Z",
-     "start_time": "2024-08-28T09:20:53.519374Z"
-    }
-   },
-   "outputs": [
-    {
-     "data": {
-      "image/png": "iVBORw0KGgoAAAANSUhEUgAAA90AAAHqCAYAAAAZLi26AAAAOXRFWHRTb2Z0d2FyZQBNYXRwbG90bGliIHZlcnNpb24zLjkuMiwgaHR0cHM6Ly9tYXRwbG90bGliLm9yZy8hTgPZAAAACXBIWXMAAA9hAAAPYQGoP6dpAACd7UlEQVR4nOzdd3xT9f4/8NdJm450b7oHtA0IKiKKKFAQFGSIA1CUC6joVfSC4FXEAXy9rosD92SJguBi3qugMgRRARFRCKNJ9x7pStus8/ujv+RSu9Im6Una1/Px6IOS8znn8z7p5yR55/M5n48giqIIIiIiIiIiInI4mdQBEBEREREREfVUTLqJiIiIiIiInIRJNxEREREREZGTMOkmIiIiIiIichIm3UREREREREROwqSbiIiIiIiIyEmYdBMRERERERE5CZNuIiIiIiIiIidh0k1ERERERETkJEy6iYiIiIiIiJyESTcREUmitrYWiYmJEAQB4eHhKC0t7XCfhx9+GIIgQBAErF27tt2yRqMRX3zxBe69914MGjQIkZGRkMvlCAoKQr9+/XDTTTdh5cqV0Gg07R4nKSnJWudff7y9vREdHY1x48bhrbfegk6n69RzQERERD2fIIqiKHUQRETUO/3nP//BxIkTAQC33347Nm7c2GbZn3/+GcOHD4fZbMa4ceOwe/fuNstu374dixcvxvnz522KY+LEiXjhhRcwcODAFtuSkpKQnZ1t03FSUlLwn//8B+np6TaVdzdz5szB+vXrkZiYiKysLKnD6VbLly/HihUrAACu/NEpKysLycnJAIC1a9dizpw50gZERETwlDoAIiLqvW644QbMnDkTGzduxKZNm3DHHXdYk/AL6fV63HPPPTCbzVAoFHjvvffaPOa//vUvPP3009bEKCMjA5MmTcLFF1+MsLAw6HQ6FBYW4sCBA9i5cyeysrKwa9cuxMXF4d13323zuDExMfjmm2+aPVZfX48zZ87ggw8+wIEDB6BWqzFx4kT8+eef8Pb27uKzQkRERD0Jk24iIpLUa6+9ht27d6OsrAz3338//vzzTwQEBDQr8/zzz+OPP/4A0JRUW3ry/mrNmjV46qmnAABRUVH49NNPkZGR0WrZadOmYdWqVfj000+xdOnSDuOUy+Wt9oQPHToUM2fOxLXXXot9+/YhMzMTX375JW6//fYOj0lEREQ9H+/pJiIiSYWHh+PVV18FAOTm5mLJkiXNtp86dQrPPfccAOCKK67AggULWj1Obm4u5s+fDwAIDAzEwYMH20y4LTw8PHDHHXfgxIkTrfaw20omk2Hx4sXW/x85cqTLxyIiIqKehUk3ERFJ7s4778T48eMBAO+88w4OHjwIADCbzbj77ruh1+shl8vx4YcfQiZr/a3rlVdeQUNDAwDg2WefRb9+/WyuPzg4GJMnT7brHC7sfW9sbGy37MmTJ3HvvfciNTUVCoUCAQEBuOiii/Dwww/bfK/0wYMHMWvWLCQlJcHHxwfBwcEYPHgwnnzyyQ4npWtoaMDrr7+OjIwMREREQC6XIzQ0FOnp6ZgwYQJeeeWVZnEsX74cgiBg/fr1AIDs7OxWJ5brqq4+H1lZWda6161bBwDYs2cPJk+ejD59+sDb2xvJycm4//77kZeX16XY1q1bB0EQrPdzA2j13FuL02QyYf369Zg0aRJiYmLg7e2NsLAwXHPNNXjllVdQX1/fbt3Hjh3D3XffjbS0NPj5+cHHxwfx8fEYMmQI5s+fj+3btze7v1wQhGbtcO7cuS3iXL58eZeeByIisoNIRETkArKyskR/f38RgKhUKsWGhgZx1apVIgARgPjUU0+1ua/ZbBbDwsJEAGJAQIBYW1vrsLgSExNFAGJiYmK75Xbt2mWN9YUXXmiz3HPPPSfKZDJr2b/+eHt7i+vXr29zf5PJJM6fP7/N/QGIQUFB4u7du1vdv6CgQBwwYEC7+wMQFy9ebN1n2bJlHZbv6kcKe54PjUZjLbd27VpxyZIlbR4nIiJCPHXqVKfjW7t2rU3nrtFomu2XnZ0tXnLJJe3u069fP/HMmTOt1vvKK6+0+7xYfmpqaqz72BLnsmXLOv0cEBGRfTh7ORERuYzXX3/dOnx87ty52LJlC+rq6tC/f38cP368zcnJTp48iYsvvhhA0+Rsu3btclhMltnL25uxWxRFjBs3Dt999x0EQcAff/yBAQMGtCj39ttvW4fAR0RE4LHHHsPVV18Nk8mEb7/9FitXrkRdXR0EQcDOnTtxww03tDjGo48+ipUrVwJo6l1/7LHHcNlll6Gurg7bt2/Hm2++CYPBAC8vL/zyyy+45JJLmu1/66234osvvgDQNMLg5ptvRkxMDDw8PFBYWIijR49i27ZtGDt2LF566SUAQElJCUpKSvDkk09i27ZtrU4qB6DVe97bY+/zceFM3cOHD8ePP/6IUaNG4b777kNaWhq0Wi0++ugjfPTRRwCAYcOG4fDhw52KUavVIi8vD2+//TbeeecdAE3t7a/S09Mhl8sBAOXl5Rg8eDByc3Ph7e2NefPmYdSoUUhKSkJtbS12796N1157DTqdDikpKfj1118RFBRkPdbvv/+OwYMHw2w2Izk5GQ8++CAuvfRShIaGoqamBmfOnMHevXuxbds2FBUVwd/fHwDwxx9/oKCgANdffz2ApvkPbrzxxmZxRkZGIjIyslPPARER2UnipJ+IiMjKZDKJw4YNa9YzJ5PJxEOHDrW738cff2wt/+STTzo0JktPd0xMjHjy5MlmP0eOHBE/+eQTcfTo0db6H3vssVaPU1JSIioUCuuxcnJyWpT59ddfRT8/PxGAGBsbK+r1+mbbf//9d2vv58CBA8XKysoWx/jvf/9rLXPFFVc021ZfXy/K5fIWPdmtKS8vb/HY7Nmzber1t4Ujno8Le7oBiPPmzRPNZnOL49xzzz3WMr/++muX4r2wt78jM2fOtD5ParW61TIXntvSpUubbXvqqadEAKKfn59YVFTUZj1arVY0mUzNHvtr7z8REUmP93QTEZHLkMlkeP/995s99sADD2D48OHt7ldWVmb9PSIios1yZrMZf/zxR5s/BoOhzX0LCgowaNCgZj9Dhw7FHXfcgb179+KKK67Al19+iRdeeKHV/deuXQudTgeg6f7z+Pj4FmUGDx6Mxx9/HACQn5+PrVu3Ntv+zjvvwGw2AwA+/PBDBAcHtzjG+PHjcddddwEAfvnll2aTulVUVFjPceTIkW2eKwCEhoa2u91ejng+LhQdHY033nij1XvLH3nkEevvP/zwg52Rty8rKwubN28GALz55pttzrQ/ePBgay+/5X50i6KiIgBAWloaoqKi2qwrKCiozTkOiIjIdfCVmoiIXMqhQ4ea/T8mJqbDfWpqaqy/+/n5tVmuurq6ReJ84U9+fn6X4z569CjefvvtVoceA8C3334LoGnStptvvrnN49xzzz0t9vnr/y+66CJceeWVbR5j3rx5rR4jLCwMXl5eAIANGzbAaDS2eQxnc8TzcaFbb721zdsP0tPTrUOw1Wp1V8K12a5du2AymaBQKDBhwoR2y1q++CgoKEBOTo718ejoaABNM/f/8ssvzguWiIi6BZNuIiJyGfn5+XjssceaPfbMM88gMzOz3f0uXNe7rq7OKbElJiZCFMVmPwaDAXl5efjoo4+QkJCAb7/9Ftdcc4119vULWdYZv+yyy6z3/rYmKioKSUlJzfYBmmZEP3fuHAC0m3ADTb2oljouPIa3tzdmzJgBAPj888/Rr18/PProo/jPf/4DrVbb8ZPgQPY+H3+lVCrbrS8kJARA8y9onOHo0aMAAJ1OB09Pz1ZnOrf8TJo0ybqfpXcbAG6//XbI5XI0Njbi6quvxuTJk/Huu+/ijz/+aDZbORERuQcm3URE5DLuv/9+VFdXQxAErFy5EjKZDPX19bjvvvva3S8sLMz6e3vLZQUHB7dInGfPnt3leD09PREbG4tZs2bhxx9/RGhoKKqrq3HnnXe26EWuqKgAAJsmserTp0+zfQCgsrLS+ntHx5DL5dbn5MJjAE1Dni3Lo2VnZ2PlypWYOHEiwsLCMHToUKxcuRJVVVUdxmgve5+Pv1IoFO0ewzIM22Qy2Rpil5SUlHRpP8tQe6DpC4RNmzYhJCQERqMRO3fuxP33349BgwYhMjISs2bNcvoweSIichwm3URE5BI2b96MHTt2AADuu+8+PPLII9Z7Xr/77rsW971e6MIZuo8fP+7UONsSHR2NWbNmAWhKZr///vtWy9mznrUjjhEYGIjt27fj559/xuLFizFkyBB4eHjAbDbj6NGjePTRR5GWltbpWb67yhHPhyuxJPXh4eE4efKkzT9Dhw5tdpxbbrkFGo0G7733Hm6++WbrXAVlZWX4+OOPMXLkSMyZM8d6jz8REbkuT6kDICIiqqiowD/+8Q8AQGxsLF588UUAwLPPPoutW7ciNzcXjzzyCCZOnNjqRGkDBw5EWFgYysvL8cMPP0Cn03XY8+kMFw5xPnnyJK677jrr/0NDQ1FYWIji4uIOj2MZanzhZGaW4dEAOjyG0WhEeXl5i2Nc6IorrsAVV1wBoGnI9b59+7Bu3Tp8+eWXKCkpwS233ILMzEz4+vp2GG9X2Pt8uCrLCIOamhr0798fHh4eXT5WUFAQ7r33Xtx7770AgNOnT2Pbtm144403UFBQgPXr12Pw4MHWZfaIiMg1saebiIgk9/DDD1uH5b711lsIDAwE0HSv9ttvvw2gae3jhQsXtrq/IAi48847ATRNlrZ+/XrnB92KC4eU/3V4uWUN619//bXdCcxKSkqQnZ3dbB+g6X7s1NRUAMDPP//cbhzHjx+3zlJuy9rZAQEBmDx5Mr744gvrlx+FhYUt7k13ZK+0vc9Hd7P13AcPHgyg6R58y/3djtK/f38sWbIEP/30k3XCwC1btnQpTiIi6j5MuomISFK7d+/GRx99BKBpBuobb7yx2fZJkyZh+vTpAICNGzfim2++afU4ixYtgo+PDwDg8ccfh0ajcWLUrbswyfrrElhjx44FAGi1Wnz55ZdtHmP16tXWybIs+/z1GH/++We7s1p/+OGHLfax1bXXXmv9/cKl2ABYn9/GxsZOHbM1jng+upPl3IH2z3/y5MnWxHfVqlVOiSU+Ph5paWkA2v4bAY75OxERkf2YdBMRkWTq6uqsk6SFhITgjTfeaLXc66+/bh1e/fe//73VGcoTEhLw+uuvAwCqqqranEX8QqIoOmzW7l9//RWffvopAMDLy6tFgjh37lzrkPfFixe3ujzZiRMn8NxzzwFoGmY/derUZtvvv/9+64Rg9957L6qrq1scY/fu3Vi9ejWApiHkF94rrFarsX///nbPY/fu3dbf/7rGtGUpq5KSErtnAXfE89GdLOcOoN3Z9NPT0zFt2jQAwKeffopXXnml3eNqNBps2rSp2WNbt25tt13m5uZCpVIBaPk3unBZuI5m/Sciou7Be7qJiEgyTzzxBLKysgAAL730knWW6r+KiorCypUrcc899yArKwtPP/00Xn755Rbl5s2bh/z8fKxYsQIFBQUYMWIExowZg8mTJ2PQoEEIDQ2FyWRCUVERfv31V2zZsgV//vknAMDDw8OarLTGYDC0WLLKZDKhuLgY3377Ld566y1rz+I///nPFrNyR0REYOXKlZg/fz7y8vIwZMgQLFmyBMOHD4fRaMS3336LlStXora2FoIg4P3332+xlNagQYOwePFirFy5EidOnMBll12Gxx57DIMHD0ZdXR127NiB119/HSaTCV5eXnjvvfea7Z+Tk4PRo0djwIABuOmmm3D55ZcjNjYWQFMit3nzZutw5UsvvbTF0mTDhw8HAJjNZvz973/HQw89hPDwcOv2fv36tfn8/ZUjno/uZDl3oOl2iCeeeALR0dHWXu2kpCR4ejZ9rHrnnXdw9OhRqNVqLF68GNu2bcPf/vY3XHTRRfD29kZ5eTlOnDiBr7/+Gt9//z1uuukm3H777dbjr1q1CnfccQcmTpyIMWPGoH///ggKCkJlZSWOHj2KN954A/X19QCavoS6kKenJ4YOHYpDhw5hzZo1GDx4MC699FLrcxcaGuoW98YTEfUoIhERkQQOHz4symQyEYA4ZsyYDsubzWYxIyNDBCB6eHiIx44da7Psl19+KaakpIgAOvwRBEEcP368ePLkyVaPlZiYaNNxLMdasGCBaDab24zt2WeftZ53az/e3t7i+vXr29zfZDKJDzzwQLtxBAUFid98802Lfffu3WvTeSiVSlGtVrda97Bhw9rcryvseT40Go213Nq1a9utx/J3nD17dpfiFEVRnD59eptxajSaZmULCwvFESNG2PR8z507t9m+o0aN6nAfmUwmPvPMM63GuXPnTlEQhFb3W7ZsWZfPn4iIukYQxf9/oxQREVE3MRgMuOyyy/DHH3/A19cXJ0+eRN++fTvc79y5c7j44ovR0NCAwYMH48iRI23ODm00GvHVV1/hm2++weHDh1FSUgKtVguFQoGwsDAMGjQIV111FWbMmNFiiO6FkpKSrBN5/ZVMJkNAQABSUlJw9dVX4+6778all17a4Xn8/vvvePPNN/H999+joKAAMpkMCQkJuO6667Bw4UIkJSV1eIwffvgB7733Hn744QcUFxfD29sbKSkpuOGGG7Bw4cJWZ3k3mUw4ePAgvvnmG/z000/Izc1FcXExGhoaEBoaiksuuQQ333wz5syZA29v71brrampwb///W/s2LEDmZmZqKurs95z3dWPFF19PrKysqx/u7Vr12LOnDlt1mH5O86ePbvd5efaYzAYsGrVKnz++ec4c+YMampqrEt2aTSaVuPctWsXNm3ahMOHD6OoqAgGgwHBwcFITU3FVVddhSlTpmDkyJHN9iksLMTOnTuxb98+nDp1CkVFRSgrK4OPjw8SExMxcuRI/P3vf8fFF1/cZqx79+7Fa6+9hiNHjqC0tNQ6sd6yZcuwfPnyLp0/ERF1DZNuIiIiIiIiIifhRGpERERERERETsKkm4iIiIiIiMhJmHQTEREREREROQmTbiIiIiIiIiInYdJNRERERERE5CRMuomIiIiIiIicxFPqANyB2WxGQUEBAgICIAiC1OEQERERERGRxERRRE1NDWJiYiCTtd2f3eOT7ueffx5ffvklVCoVfH19MXz4cLz44otIT0+3+RgFBQWIj493YpRERERERETkjnJzcxEXF9fm9h6fdO/fvx/z58/H0KFDYTQasXTpUlx33XU4deoU/Pz8bDpGQEAAgKYnMzAw0JnhkpswGAzYvXs3rrvuOsjlcqnDITfGtkSOxPZEjlJSUoKDBw9i8uTJbEtkN742kSO11p5KS0tRWVmJ8PBwhIaGdlss1dXViI+Pt+aLbenxSffXX3/d7P/r1q1DZGQkjh07hpEjR9p0DMuQ8sDAQCbdBKDpYlcoFAgMDOSbB9mFbYkcie2JHKW+vp5tiRyGr03kSBe2p6qqKpSVlSEiIgJ9+/aVLKaObkHu8Un3X1VVVQFAu9+ANDY2orGx0fr/6upqAE1/YIPB4NwAyS1Y2gHbA9mLbYkcie2JHMVoNAJgWyLH4GsTOZLBYEBjYyNOnTqFyMhIa7ItRfuytU5BFEXRybG4DLPZjClTpkCr1eLgwYNtllu+fDlWrFjR4vGNGzdCoVA4M0QiIiIiyVk6H7y9vSWOhIjofxobG1FfXw9vb2/4+vpKHQ50Oh1mzpyJqqqqdkdE96qk+/7778d///tfHDx4sN0b3Vvr6Y6Pj0dZWRmHlxOApm+19uzZg3HjxnGYFNmFbYkcie2JHKWkpASHDh3CpEmT2JbIbnxtIntVVVWhqKgIwcHBCA0NdZn2VF1djfDw8A6T7l4zvPzBBx/Ezp07ceDAgXYTbqDpW93WvtmVy+WS/2HJtbBNkKOwLZEjsT2RvTw9mz4isi2RI7E9UWdVV1ejoKAAQUFBGDhwIID/Del2hfZka/09PukWRREPPfQQvvrqK+zbtw/JyclSh0RERERERERtqKmpQX5+PgICAqBUKqUOx249PumeP38+Nm7ciG3btiEgIABFRUUAgKCgIJe4D4CIiIiIiIiAuro65Obmwt/fv0ck2xY9Pul+5513AAAZGRnNHl+7di3mzJnT/QERERERERGRlU6nQ05ODvz8/JCent7hElzuRiZ1AM4mimKrP+6ScO/btw+CIFh/AgICoNPpOtyvvr4eQUFBzfbdt29fh/vt37+/2T4//vhjl+K05WfhwoU2HZtays7OxuLFi6FUKuHn54fQ0FAMHToUK1eutKl9tCUjI6PTf8f22pW9cZaUlGDnzp14+umnMWHCBISHh1vrdfY13F6bVigUiI+Px6RJk7BmzZpmEy/acixnXcd1dXV49913ccMNNyA2NhY+Pj7w9vZGREQEhg4dirvuugsffPABcnNzO33OvI4dy1nX8NixYzF16lR4eXnZfQ3r9Xp8+OGHuP766xEdHQ1vb2/4+/sjPT0dc+fOtfn9wZnnS0RE7q2hoQEqlQqlpaVIT09HfHx8j0u4AQAidaiqqkoEIFZVVXV73Xv37hUBNPv55JNPOtxv06ZNLfbbu3dvh/vNnTu32T733Xdfl+Ps6GfBggU2HdsV6fV6cevWraJer+/2urdv3y4GBga2+bympaWJ586d69KxR40a1am/oUwmE/Py8pwWZ3t1z549u0vnaKvOtOmLLrpI1Gg0nTqW5Tpury115jr+8ccfxYSEBJvijYqKsvuce8J1LBVnXsMjR450yDWclZUlXnTRRR3u/9BDD4lms1my8yXnKSoqEjdv3izJ+xz1PFJ+biLX1NDQIKpUKlGj0XT4PvJXrtSebM0Te/zw8p7Ex8cHDQ0N2LBhA2bOnNlu2Q0bNjTbxxb19fX4/PPPAQD+/v6ora3Fli1b8Nprr3Vqnc77778fDzzwQIflwsPDbT4mNTl+/DhmzJiB+vp6+Pv74/HHH8fo0aNRX1+PTz/9FB988AHOnj2LiRMn4ujRowgICOjU8deuXYu6urp2y5w6dQozZswAAFx77bWIjY3tljgTEhKgVCqxe/fuTp2TI/y1TZeUlOCPP/7AypUrkZeXhz///BNTpkzB8ePH4eHh0e6xnHEdnz17Ftdffz1qamoAAFOmTMGtt96KtLQ0eHl5oaysDCdOnMCePXuwd+/eLp1zW3gdd46zr+EPPvgAX3/9NUaMGNHmjKodXcMGgwETJ07En3/+CQC4+OKLsWjRIqSnp6OmpgYHDx7Eyy+/jLq6OrzxxhuIiYnBkiVLJDlfIiJyL3q9HhqNBl5eXkhLS+uZvdqt6aYvAdyaq/R0T58+XQQgenh4iIWFhW3uU1xcLHp6eooAxBkzZtjc0/3JJ59Yy65Zs8b6+2effdapOJctW9bJs3Q/Un3DNmLECBGA6OnpKf74448ttv/73/92+t/h0UcftdaxYcMGp8b59NNPizt27BCLiopEURRFjUYjSU93WzFWV1eLSUlJHV4r7V3HbbWlzlzHt956q3X72rVr2z2vkpIS8c033+zyOZN9nH0N2/La1NE1/Nlnn1m3X3XVVaLRaGxR5ujRo6JcLhcBiMHBwaLBYGi1Lld4zaKuYU83OZIr9UySNPR6vahSqcTMzEzRZDLZfSxXaU+25ok9/p7unuS6665Dnz59YDKZsGnTpjbLbdq0CUajEX369MG4ceNsPv5HH30EoKlXY+7cuUhPT2/2OEnrl19+wQ8//AAAuPvuu3HVVVe1KLN48WL0798fAPDaa69Z1zF0FLPZjE8++QRA02iIm2++2alxrlixApMmTUJUVJSjTsGhAgIC8OSTT1r//+2333a4j6OvY5PJhF27dgEALr/88g7vdY+IiMD8+fM7jJMcz12u4Qvv1X788cdbHb0xZMgQTJo0CQCg1Wpx+vTpFmVc4XyJiJyttsGIM0U1+DWnEmeLalDbYJQ6JJdiNBpx9uxZ5OTkIDU1FSkpKZDJel8K2vvO2I15eHjg9ttvB/C/YaetsSTJM2fO7HCoq0VhYaE1Ybjzzjub/fv111+jtLS0y3GTY2zdutX6+9y5c1stI5PJ8Le//Q1A0wdhW4cS2+q7775Dfn4+AODWW2+FQqFwyTi706BBg6y/tzVB2YUcfR2Xlpaivr4eANCvXz+bYiZpuMK1Ycs1rNfrrb+npKS0eay+ffu2uo+FK5wvEZEz5VXq8NmxXPznZCH2nynFrpOF+OxYLvIqOUGk0WjEuXPnkJWVhb59+6Jv3769Mtm26L1n7qZmzZoFoOk+Ocv9dhc6deoUfv3112ZlbfHJJ5/AZDJBJpNZ7zO94447IAgCDAZDuz1y1D0OHjwIAPDz88OQIUPaLDdq1Cjr74cOHXJoDBeOerB8UP4rV4izO3l5eVl/b+se2r9y5HV8Yf2t9TaS63CFa8OWa9gyygkA1Gp1m8fKzMwEAAiCgNTU1BbbXeF8iYicpbbBiD2niqHVNR+ho9UZsOdUca/t8TaZTDh37hw0Gg1SUlLQr18/mzsBezIm3W5m8ODBuOiiiwC03ktmeWzgwIG49NJLbT6uZb+MjAzrpDrJyckYPnw4AA4xdwWWhKpfv37w9Gx7DkSlUtliH0eora3FV199BQBITExERkaGS8bZ3S6MPSkpyaZ9LryOLUN9L9SZ6zg0NBSJiYkAgBMnTuDFF1+E2Wy2KQ7qXlJfG7Zew7fffjsCAwMBAC+++CJMJlOLMsePH7fe1jBz5kxr+QtJfb5ERM6Ur61vkXBbaHUG5GvruzkiaZnNZpw/fx6ZmZlITk5Gamoqk+0LMOl2Q5beiY0bN0IURevjoihaP8C31YPRmt9++w2///47gP8NKbew/P/YsWM4deqUTcezzOzc0U9PuHevM2vhtvWzbt26DutpaGhAWVkZACAuLq7dsiEhIfDz8wNg23BnW33xxRfWmc3vvPPOVmebdIU4u5PJZMLKlSut/7/11ltt3tdyjW7evNnu6/ihhx6y/r5kyRL07dsXCxYswObNm6HRaGyO6UK95Tq29/rtadcw0DQj/YYNG6BQKHDo0CEMHToUH330EX766Sd8++23WLFiBUaNGgW9Xo/LLrsML7/8cotjuML5EhE5U52+/Z5sXQfbewqz2YzMzEycP38eiYmJSEtLa/eL1t6KSbcbuuOOOyCTyZCbm4t9+/ZZH9+3bx9yc3ObDRG3haUX29fXF7fcckuzbdOnT7cOX7W1t/udd97BoEGDOvyx3FdIHbMsBQU0TX7UEcsH2NraWofFYMuwVFeIszuUlpbi+++/x6hRo3D8+HEATQn3NddcY/MxLryO//jjD+vjXbmOH374Ydx1113W/2dlZeH111/HbbfdhpSUFPTp0we33XYbduzY0SzBbw+vY8dyhWvDlmvYYsqUKTh27Bjuuece/Pbbb5g9ezauuuoqjBs3DsuXL4dCocCqVavwww8/tDrRoSucLxGRM/l5tZ9YKjrY7u5EUYRarca5c+cQHx+PtLQ0m2+z6416dmvooWJjYzF69Gh899132LBhA0aPHg3gf0NSx4wZ0+raya0xGo3YuHEjAGDy5MkthgiGhobihhtuwNatW/HJJ5/gueeec9tJEPbt24fRo0dj2bJlWL58uUOO+euvv9r9AtNRLxCAZms0X3gPb1ss66pbJtiyV15envULnmHDhiEtLa3VclLH6SwrVqzAihUrWt2mUCjw97//HS+88EKnjnnhdbxv3z489thjALp2HctkMqxevRq33XYbXnnlFXz77bcwGv/3DXtxcTE2b96MzZs34/LLL8enn37abBIsd+GMa/jkyZN2H6MnXcMWer0eH330EbZt29bqFzXFxcX4+OOPkZycjClTprTYLvX5EhE5W2ywL4IV8laHmAcr5IgN9pUgKucTRRFZWVlobGxEcnKy9fWb2sek20397W9/w3fffYcvvvgCb731FgDg888/t26z1TfffIPi4mIALYeWW9x5553YunUr8vLysHfvXlx77bXtHtORH4hd3cCBA7vlWz0fHx/r763NEvxXjY2NAJpGLzjCxx9/bL1PePbs2W2WkzpOKVx66aX4xz/+0aV2YLmODx8+jPr6ehiNxi5dxxbjxo3DuHHjUF1djUOHDuHIkSM4evQoDhw4gKqqKgDA0aNHMWLECBw7dgzR0dFtHqu3XMcDBw7slnqkvjZsvYYBoK6uDhMmTMAPP/wADw8PPProo5g7dy5SUlLQ0NCAn3/+Gf/3f/+HgwcPYurUqXjppZewaNGiZseQ+nyJiJzN38cT4wZEtZhMLVghx7gBUfD36VlpliiKyMnJQX19PZKSkpq9zlPH3LPLknDzzTdDoVCguroa27Ztw9atW1FTUwM/P79W111ti2W4YVhYGMaPH99qmUmTJiE4OLhZeepeAQEB1t9tGX5puW/TlmGdtrD0vnp7e2PGjBltlpM6Tme5//77cfLkSZw8eRLHjx/Hjh07MHv2bMhkMvz444/IyMjo0rJ6lutYp9Nh+/btXb6O/yowMBATJkzA008/je3bt6O4uBhr1qxBSEgIgKYlAp966qkuH586T+prw9ZrGACWL19uXV979erVePHFF6FUKuHl5YXAwECMGzcOe/fuxejRoyGKIv75z3/ixIkTzY4h9fkSEXWHuBAFpg2Jxw2DopGRHoEbBkVj2pB4xIW0XI7RXVmS7TNnziAyMhJKpZIJdxf0rK9gehF/f3/cdNNN+OSTT7Bhwwbr8L+bbrrJem9cR6qqqrB9+3YAQHl5uU1DAL/88ku8/fbbNtfR0/3xxx8OGV5u+VKjLT4+PggLC0N5eTny8vLaLVtZWWn9ABsfH29XbEBTz6hlEr1JkyZZEzdXi9OZIiMjm/WIXnrppZg0aRJGjx6NOXPmICsrC/fccw+2bdvWqeP6+/vjxhtvxKZNm6y3eQCdu45t4e3tjblz5yImJsb65dqXX36J999/321vF3GUC++n76qedA2Loog1a9YAANLS0trsFff09MQzzzyDa665BmazGevWrcOrr75q3d5TXwuIiP7K38cT6X0COi7oZkRRRF5eHurq6hAfH4+EhASpQ3JrvfvTlpuzDD/dvXs39uzZ0+wxW2zZsqXZfXe2qK2txZdfftmpfWwhiiJuuOEGCIKAzZs3t9g2YcKEVrcZjUY8//zz6Nu3L3x8fNCvXz88//zzUKvVEAQBc+bMabW+gwcPIiMjAwEBAQgODsYtt9yC8+fPdzruyy67zKbJptr72bp1q011DRgwAABw/vz5Zvfr/pVKpbL+3r9//06f019dOLqho2GpgHRxSmH27NnWyQe3b9+O77//vtPHsNzWsWfPni5dx51x/fXXW5OayspKlJeXO+zY7noN23v99rRruLi4GBUVFQCalrZrz4Vrb18Ys0Vvei0gIupJ8vPzcebMGYSEhECpVLKzzQGYdLuxa6+9FtHR0TAajTAajYiJienwfusLWT6IRUdHY9OmTR3+WCYLcsYQc0EQsHbtWkRGRuK+++5Ddna2dduqVavw9ddfY86cOS2GRd51111YunQpAGD+/PkYP348Xn31VSxcuLDNun766Sdce+21CAoKwkMPPYRRo0bhq6++wvDhw6FWqx1+bo5imRm7rq4Ox44da7Pc/v37rb9fffXVdtVpMBjw6aefAgAiIiIwYcIEl4xTSs8995x1HUpLW+yMMWPGICQkpMvXcWfFxMRYf29ryaiu4DXcMXe4hi9c5qW9RNly7Nb2s+htrwVERO6usLAQKpUKAQEBUCqVvOXHkUTqUFVVlQhArKqq6va69+7dKwIQAYhr165tsf3RRx8Vvb29RW9vb/Gxxx5rsX3t2rXW/ffu3Wt9XK1Wi4IgiADEBx980KZYFixYIAIQZTKZmJeX12acy5Yt68wpNvPf//5XFARBHD58uGg0GsXjx4+LXl5eYmpqqlhTU9Os7LfffisCEC+99FKxrq7O+nhBQYEYFRUlAhBnz57daozvvvtus2O9++67IgBx0qRJNsWp1+vFrVu3inq9vsvn2lk///yzNf777ruv1TImk0ns37+/CEAMDg62O75t27ZZ61ywYIHkcWo0GuuxL/zbOkNn2vTtt99uLbt79+52j/XX61iv14s33XRTl67jzqqrqxMDAgJEAGJgYKBoNpvbjLOr17G7XMNS6I5r+K+vTZ29hk0mkxgYGCgCEGNiYkSDwdBm2R07dliP/dBDD7XYLsVrFjlOUVGRuHnzZv5NyCGk+NxEtissLBRPnz4tarVaqUOxiSu1J1vzRPZ0u7kXX3wRDQ0NaGho6NSSRR999JH1PvBbb73Vpn0s5cxmMz7++OPOB2uD8ePHY8GCBfjxxx+xZMkS3H777RBFEZs2bWrxbZslhqeffhoKxf8mrIiOjsaCBQvarCMtLQ3z5s1r9ti8efOQmpqKXbt2dWlCrO5wxRVXYMSIEQCaJjc6fPhwizIvv/wyTp8+DQBYsGBBm/ebC4IAQRCQlJTUbp2dWdfXGXE6SkZGhvWcs7KyHH78pUuXWnuN//Wvf3V6/9mzZ6OmpqbT1zHQdMvHlVdeiZ07d1pnp26N2WzGQw89ZF0/ecqUKQ7t6bbgNdw2d7iGZTIZJk6cCAAoKCjAs88+22q5yspK6zJ3QNO94n/liq8FRET0PyUlJVCpVPD29oZSqURQUJDUIfVYnEitl7LMZBsZGWn9UNSR4cOHIzo6GoWFhdiwYUOzD1wXKikpsWlyIl9f31bXCn7hhRewb98+vPTSSwCavli48N5BC8tsuZYhjBdqb4ji1Vdf3WLyKJlMhquvvhrnzp3DiRMnMHbs2A7jl8Jrr72Gq6++GvX19bjuuuuwdOlSjB49GvX19fj000/x/vvvA2hKShYvXmxXXZWVldi5cyeApmWVLrvssm6P8+DBg83u0y0rK7P+fv78eaxbt65Z+bbu/3W2gQMHYsqUKdi2bRsOHDiAgwcPttouneWXX37B5MmTERsbi6lTp+Kqq65CYmIiAgICoNVqcfz4caxZs8a6JnVQUBCeeeaZdo9pz3XMa7ht7nANP/3009i2bRt0Oh2WL1+OY8eOYfbs2dYlw3766SesWrUKOTk5AJpudbruuuskP18iIrJNaWkpysvLrbORk/Mx6e6FDh06hMzMTABNsyTbOnuxTCbDTTfdhLfffht//vknjh071uoH6XfeeQfvvPNOh8e75JJL8Ntvv7V43NvbGxMmTMBvv/0GHx8f3HPPPa3uX11dDZlMhvDw8BbboqKi2qy3rW2Wxy3rGbuiwYMHY/PmzbjzzjtRXV3d6j3EaWlp2LVrV7Mle7pi8+bN1rVzOzuxl6Pi/PDDD7F+/fpWtx06dAiHDh1q9lhbSXd9fT0AQC6XIzAw0Maz6JwnnnjCOnv5M888g2+++cYp9fyVp6cn+vTpg6KiIuTn5+Ott97CW2+91Wb51NRUbNq0qcMeUnuuY17DbXOHa1ipVGLbtm24/fbbUVZWhh07dmDHjh2tlh0zZgw+++yzNo/VnedLRETtKy8vR2lpKcLDw5lsdzMOL++FLhxuaJl52VYXlnfWmt0///wzVq5cibCwMDQ0NOD+++9vtVxgYCDMZnOz3k+L4uLiNo/f1jbL464+tGby5Mn4/fff8fDDDyMtLQ0KhQLBwcG4/PLL8eKLL+L48ePo16+f3fVYRkN4eHjgjjvucNk4O9LQ0GBNCv/2t78hNDTUKfUMHToU48aNA9C0osCRI0ecUs9f+fj4ID8/H4cOHcKKFSswYcIEpKSkwM/PDx4eHggMDIRSqcSMGTOwceNG/PHHH61+WeZIvIbb5w7X8NixY6FSqfDiiy8iIyMDERERkMvl8PX1RXJyMqZPn46tW7fi22+/bXcJMsB1XguIiHqriooKqFQqmM1mKJXKVr/sJifrjhvM3Z2UE6n1NtXV1WJKSoro4+Mjnjx5UrzllltEAOLq1atblJ0zZ44IQPzqq69abHv++efbnIQpLS1NNJlMzcqbTCYxLS1NFARBLCkp6TBOV5rAgdpn+bt7enqKmZmZUofTQk9rS+5yDfdUPa09kXQ4kRo5El+bpFFRUSGePn1aLCoqkjoUh3Kl9sSJ1MgtPfDAA1Cr1XjppZcwcOBAfPDBB4iPj8c//vEPnD17tllZS8/N//3f/1mHDwNAUVERXnvttTbrOHv2LD744INmj33wwQc4e/YsJk6ciIiICAeeEUnNshzRHXfcgZSUFImj6fl4DRMREUmrqqoKKpUKjY2NUCqV7d6yRd2D93STy/j444/x8ccfY/LkyZg/fz4AICQkBB9//DFGjx6NmTNn4vDhw9bZbceOHYuZM2di48aNGDRoEKZOnYrGxkZs2bIFV155JXbs2NHq/erXX389/vGPf+A///kPLrroIvz555/YsWMHwsPD2/2gT+7pwIED8PDwwBNPPCF1KD0er2EiIiLpVFdXo6CgwHprGbkOm5LuAwcOODsOAMDIkSO7pR5yPRqNBvPnz0d0dDTWrFnTbNvIkSPx+OOP49lnn8XSpUuxcuVK67b169ejf//+WLNmDd544w3ExcVh4cKFuPbaa7Fjx45WJ80aNmwYnnzySTz55JN4/fXX4eHhgalTp+Lf//43e0J7oO+++07qEHoFXsNERETSqK2tRW5uLpNtF2ZT0m1Z49aZBEGA0Wh0ah3kupKTk9udcfhf//pXq+sfe3p6Wj98X+jDDz8EAKSnp1sfy8jIsK5NDgD79u2zM2oisuA1TERE1L3q6uqQm5sLPz8/KJVKp+dr1HWdGl5+4YcdIldQVFSEqKioZi8y+fn5+Ne//gUPDw9MmjRJwuiIqCO8homIiDqnvr4e2dnZUCgUSE9Pb5Fs1zYYka+tR53eCH8vT8QE+8Lfh3cVS6lTz/6aNWuQnJzs0AA0Gg3uuusuhx6Teo8XXngBu3btwogRIxAZGYmcnBzs3LkTNTU1WL58OeLj46UOkYjawWuYiIjINg0NDcjKyoKvr2+ryTYA5FXqsOdUMbQ6g/WxYIUc4wZEIS5E0Z3h0gU6lXRfccUVGDBggEMD4DpxZI/x48fj1KlT2LVrFyorK+Hj44OLL74YDzzwAGbOnCl1eETUAV7DRERE7WtsbIRGo4GPj0+byTbQ1MP914QbALQ6A/acKsa0IfHd1uPN3vbmeu+ZU48wfvx4jB8/XuowiKiLeA0TERG1Tq/XQ6PRQC6Xt5tsW+Rr61sk3BZanQH52nqk9wlwRqjNsLe9JZuS7mXLlgEAIiMjHR5AZGSk9fhERERERES9mcFggEajgYeHB1JTU1tdPrM1dfr2J6XWdbDdEVypt92VdCrpdoaIiAgm3URERERE1KsZjUao1WrIZDL069fP5mTbws+r/dRO0cF2R3CV3nZX0/u+ZiAiIiIiInIRJpMJarUagiCgb9++8PDw6NJxYoN9EayQt5r0BivkiA32tTfUDrlCb7srYtJNRERERETUzUwmEzQaDURRRHJyMjw97UvN/H08MW5AVJv3U3fHsG5X6G13Rb3zrImIiIiIiCRgNpuh0WhgMpmQkpJid7J9obgQBaYNiUe+th46vREKL0/EduPM4a7Q2+6KmHQTERERERE5mdlsRlZWFgwGA1JSUiCXy51Sj7+Pp2T3TbtCb7sr6tazHjNmjPV3QRDw3XffdWf1RERERERE3UoURWRlZUGv1yM5ORleXl5Sh+RUUve2u6JuPfN9+/ZBEASIotjhOnNERERERETuShRFZGdno7GxEUlJSfD29pY6pG4jZW+7K+r2rxtEUezuKomIiIiIiLqFKIrIyclBfX09EhMT4evbO+9jpv/p1qRbo9F0Z3VERERERETdQhRF5ObmQqfTISEhAQqFQuqQyEV0a9KdmJjYndURERERERE5XV5eHmpraxEfH4+EhASpwyEX03vvZiciIiIiIrJDQUEBqqurERsbi7i4OKnDIRfFpJuIiIiIiKgTCgsLUVVVhZiYGMTExEgdDrk4hybd9fX1OHbsGIqKiqDT6TB16lQEBgY6sgoiIiIiIiJJFBUVQavVok+fPoiOjpY6HHITDkm6c3NzsXTpUnz22WcwGP63CPrll1+OAQMGWP+/evVqvPfeewgKCsLu3bu5bBgREREREbm8kpISVFRUICoqCkqlUupwyM3YnXT//PPPmDhxIiorK5stB9ZaQj158mTMnz8fBoMBu3fvxvXXX29v9URERERERE5RWlqK8vJyREREMNmmLpPZs7NWq8WNN96IiooK9OnTB2+//TZOnjzZZvnIyEhMmDABALBr1y57qiYiIiIiInKK8vJyqFQqCIIApVKJsLAwqUMiN2ZXT/frr7+OkpIShIeH4/DhwzZNjz927Fhs27YNv/zyiz1VExEREREROVRFRQVKSkoQGhrKnm1yGLuS7h07dkAQBCxatMjm9eguuugiAEBmZqY9VRMRERERETmEVqtFUVERQkJCmGyTw9mVdJ8/fx4AMHLkSJv3CQkJAQBUV1fbUzUREREREZFdqqqqUFhYiKCgICbb5DR2Jd0NDQ0AALlcbvM+dXV1AABfX197qiYiIiIiIuqSmpoa5OfnIzAwkMk2OZ1dE6lFRkYCADQajc37/PbbbwDAReSJiIiIiKhb1dbWQqVSoaqqCkqlkjkJdQu7ku4rr7wSAPDf//7XpvKiKOKDDz6AIAgYMWKEPVUTERERERHZRKfTQaVSobKyEunp6YiLi5M6JOpF7Eq677jjDoiiiE8++cTag92exYsX48SJEwCA2bNn21M1ERERERFRu+rr66FSqVBWVob09HTEx8dDEASpw6Jexq6k+8Ybb8To0aNhNBpx7bXX4p133kFJSYl1u9FoREFBAT777DOMGDECr732GgRBwM0334zhw4fbHTwREREREdFfNTQ0QKVSobi4GOnp6UhISGCyTZKxayI1APjiiy9w7bXX4vjx43jwwQfx4IMPWhv04MGDm5UVRRHDhg3DunXr7K2WiIiIiIiomcbGRmRlZcHLywvp6elMtMkl2NXTDQDBwcE4fPgwHn/8cQQGBkIUxVZ/fH198eijj2Lfvn3w8/NzROxERERERETQ6/U4c+YM8vPzkZaWhuTkZCbcXVDbYMSZohr8mlOJs0U1qG0wSh1Sj2B3TzcAeHl54dlnn8XSpUuxf/9+HD16FCUlJTCZTAgLC8PgwYMxduxYBAUFOaI6IiIiIiIiGAwGaDQaeHh4IDU1FTKZ3X2KvVZepQ57ThVDqzNYHwtWyDFuQBTiQhQSRub+HJJ0W/j5+eGGG27ADTfc4MjDEhERERERWRmNRqjVashkMvTr14/Jtp1qG4wtEm4A0OoM2HOqGNOGxMPfx6GpY6/CZ46IiIiIiNyCyWSCWq0GAPTt2xceHh4SR9Qz5GvrWyTcFlqdAfnaeqT3CejmqHoOJt1EREREROTSTCYTNBoNRFFEcnIyPD2ZxjhSnb79e7d1HWyn9rG1EhERERGRSzKbzdBoNDCZTEhOToZcLpc6pB7Jz6v9tFDRwXZqX7c+eykpKdbfBUFAZmZmd1ZPRERERERuQBRFaDQaGAwGJCcnw8vLS+qQerTYYF8EK+StDjEPVsgRG+wrQVQ9R7cm3VlZWRAEAaIocgp/IiIiIiJqRhRFZGVlQa/XIykpCd7e3lKH1Cv4+3hi3ICoNmcv5yRq9un2Z08Uxe6ukoiIiIiIXJgoisjOzkZDQwOSkpLg4+MjdUi9TlyIAtOGxCNfWw+d3giFlydig32ZcDtAt86tbzabrT8mk6nb6j1w4AAmT56MmJgYCIKArVu3dlvdRERERETUOkuyfebMGURFRUGpVDLhlpC/jyfS+wRgcEII0vsEMOF2ELuS7rNnzzoqDqeqq6vDJZdcgrfeekvqUIiIiIiIej1RFJGbm4szZ84gIiICSqUSvr68b5ia1DYYcaaoBr/mVOJsUQ1qG9x79nS7vrro378/oqKiMGrUKGRkZGDUqFFQKpWOis1hJkyYgAkTJkgdBhERERFRr5eXl4fa2lrExcUhPj5e6nDIxeRV6tq8tzwuRCFhZF1nV9ItiiKKioqwZcsWbNmyBQAQGRmJkSNHWpPwAQMGOCRQIiIiIiJyX4WFhdDpdIiNjUVcXJzU4ZALqm0wtki4AUCrM2DPqWJMGxIPbw+JgrODXUn3pk2bsH//fuzbtw8qlQoAUFxcjM8//xyff/45ACA8PLxZEj5w4ED7o3ayxsZGNDY2Wv9fXV0NADAYDDAYWk6jT72PpR2wPZC92JbIkdieyFGMxqahnGxL5Ah5eXmoqqqCl5cXoqOjAbBtUetyympRVdeA1ta5qqozIaesBkmhTTPau0IbsjUGQXTQdOIlJSXYv3+/NQk/derU/yq5YHmwsLAwjBgxAqNHj8aDDz7oiKo7RRAEfPXVV5g6dWqbZZYvX44VK1a0eHzjxo1QKNxzSAMRERGRrSydD1yuiexRX1+PxsZG+Pr6si1Rj6TT6TBz5kxUVVUhMDCwzXIOS7r/qqysDAcOHMC+ffuwf/9+/PHHH82WCxMEoVtnML+w3o6S7tZ6uuPj41FWVtbuk0m9h8FgwJ49ezBu3DjI5XKpwyE3xrZEjsT2RI5SUlKCQ4cOYdKkSWxL1GmlpaWoqKhAZGQkQkJC+NpENjtXXIvdp4ra3H7dgD5ICvV2mfZUXV2N8PDwDpNup80BHx4ejptvvhk333wzTpw4gS+++AJvvPEGqqurXX6tbm9v71a/jZPL5ZL/Ycm1sE2Qo7AtkSOxPZG9PD2bPiKyLVFnlJWVoaysDBEREa3eUsr2RB1JCA9AkJ+2xT3dQNNkagnhAZB7NOWSrtCebK3fKUn377//jn379mHfvn04cOAAKisrAcCabHt7e+Oqq65yRtWtqq2txfnz563/12g0+O233xAaGoqEhIRui4OIiIiIqKcpLy9HaWkpwsLCXHIlI3If/j6eGDcgqs3Zy/19PF3iXu7OckjS3VGS7ePjg2HDhlmXFhs2bFi33tdx9OhRjB492vr/RYsWAQBmz56NdevWdVscREREREQ9RWVlJYqLixEaGspkmxwmLkSBaUPika+th05vhMLLE7HBvvD3cdogbaezK/Kbb7651STb19e3RZLt5eVlf7RdlJGR4fJD2omIiIiI3IFWq0VRURFCQkKYbJNT+Pt4Ir1PgNRhOIxdSffWrVshCAJEUcSoUaMwZswYZGRk4Morr5Q0ySYiIiIiIseqrq5GQUEBgoKCmGwTdYJD+ugFQcCJEycQEBAAPz8/+Pv749JLL222VBgREREREbmfmpoa5OfnIyAggMk2URfYlXQ//fTTOHDgAH766SdotVrs3LkTu3btAgAEBQXhmmuuQUZGBjIyMjB48GAm4UREREREbqKurg65ubnw9/dnsk1kB7uS7uXLlwMA9Ho9fv75Z+ua3IcPH2YSTkRERETkhnQ6HXJycqBQKJCens7P7NRptQ1G5GvrUac3wt/LEzFuPhGavRxy5l5eXhgxYgRGjBiBp556CgaDAb/88gv279+PvXv3WpPwXbt2WZPw4OBglJeXO6J6IiIiIiKyU319PbKzs+Hr68tkm7osr1LX5pJfcSEKCSOTjswZB5XL5bj66quxdOlS7NmzB3l5eXjqqacQGBgIoGmWc61W64yqiYiIiIioExoaGqBSqVBcXIz09HQkJiYy4aYuqW0wtki4AUCrM2DPqWLUNhglikxaTunj1+l0OHjwoHXt7mPHjsFobHqCuXQXEREREZH09Ho9NBoNvLy82LNNDpGvrW+RcFtodQbka+t71FJgtnJI0m1rkq1QKDB8+HBkZGRg1KhRjqiaiIiIiIg6wWAwQK1WQy6XIzU1FTKZUwa/Ui9Up2+/J1vXwfaeyq6ke+nSpe0m2f7+/s2S7KFDh8LTs/feQE9EREREJBWj0Qi1Wg0PDw8m2+QUfl7t53qKDrb3VHad9QsvvABBEKyJdkBAAK6++mprkn355ZfDw8PDIYESEREREVHnGY1GaDQaCIKAvn378vM5OU1ssC+CFfJWh5gHK+SIDfaVICrp2ZV0BwQEYMSIEdYke8iQIfzGjIiIiIjIBZhMJqjVagBASkoKk21yOn8fT4wbENXm7OW9ddkwu866srKSSTYRERERkQsxm81Qq9Uwm81ISUnh7Z3UreJCFJg2JB752nro9EYovDwRy3W6u44JNxERERGRazCbzdBoNDCZTEhOToZcLpc6JOql/H08e+Us5W3pvV83EBERERH1AKIoQqPRwGAwIDk5GV5eXlKHREQXYNJNREREROSGRFFEVlYW9Ho9kpKS4O3tLXVIRNQKJt1ERERERG5EFEXk5OSgoaEBiYmJ8PHxkTokImoHk24iIiIiIjcgiiJyc3Oh0+mQmJgIX9/eufwSkbth0k1ERERE5MJEUUReXh7q6uoQHx+PhIQEqUMiok5g0k1ERERE5KLy8/NRU1ODuLg4xMfHSx0OEXUBk24iIiIiIhdTWFiIqqoqxMTEIDY2VupwiMgOTLqJiIiIiFxEUVERtFotoqOjER0dLXU4ROQATLqJiIiIiCRWXFyMyspKREVFQalUSh0OETkQk24iIiIiIomUlpaivLwckZGRTLaJeiiHJd3l5eU4fPgw1Go1ampqYDKZOtzn6aefdlT1RERERERuo6ysDGVlZQgPD2ey3cPUNhiRr61Hnd4Ify9PxAT7wt+HfZ29md1//aKiIixatAhffPEFjEZjp/Zl0k1EREREvUlFRQVKSkoQFhbGZLsHyqvUYc+pYmh1ButjwQo5xg2IQlyIQsLISEp2Jd2lpaUYPnw4srOzIYqio2IiIiIiIupRKisrUVxcjJCQECbbPVRtg7FFwg0AWp0Be04VY9qQePZ491Iye3ZetmwZsrKyIIoipk2bhu+//x7l5eUwmUwwm80d/hARERER9WRVVVVQqVRobGyEUqlEVFSU1CGRk+Rr61sk3BZanQH52vpujohchV1ftezcuROCIGDWrFlYt26dg0IiIiIiInJv1dXVKCgoQGBgIHu2e4k6ffu32uo62E49l93DywHgrrvuckgwRERERETurLa2Fnl5eQgICGCy3cv4ebWfWik62E49l13Dy2NiYgAAfn5+DgmGiIiIiMgd1dXV4fTp06isrER6ejpiY2OlDom6WWywL4IV8la3BSvkiA327eaIyFXYlXSPHDkSAHDy5EmHBENERERE5E50Oh1UKhXKy8uhVCoRHx8PQRCkDosk4O/jiXEDolok3pbZyzmJWu9l11/+kUcewaZNm/Dyyy/jtttug4+Pj6PiIiIiIiJyWQ0NDcjKyoKvry/S09OZaBMAIC5EgWlD4pGvrYdOb4TCyxOxXKe717Orp/uiiy7C2rVrcebMGVx33XU4e/aso+IiIiIiInI5jY2NOHPmDIqKipCeno7ExEQm3NSMv48n0vsEYHBCCNL7BDDhJvt6ugHg9ttvR2pqKiZOnIgBAwbg4osvRlpaGhSK9hd/FwQBq1evtrd6IiIiIiKn0+v10Gg08PLyQlpaWq9JtGsbjMjX1qNOb4S/lydi2GtL1Gl2XzFnz57FokWLUFZWBgA4ceIETpw40e4+oigy6SYiIiIil2cwGKBWq+Hp6YnU1FTIZHYNFHUreZU67DlV3Gztacv9yXEh7XewkWPwS4+ewa6/WE5ODkaOHInS0lKIoggACAgIQHBwcK96QSIiIiKinsVoNEKtVkMmk/W6ZBtoSvb+mnADgFZnwJ5TxZg2JJ7Jn5PxS4+ew64r5f/+7/9QUlICmUyGxYsX44EHHkBSUpKDQiMiIiIi6l4mkwlqtRqCIKBv377w8PCQOiRJ5GvrWyTcFlqdAfnaeqT3CejmqHoPfunRs9j1l/ruu+8gCAIWLFiAf//7346KiYiIiIioW1mSbQBITk6Gp2fvTmjq9MZ2t+s62E724ZcePYtdrybFxcUAgFtuucUhwRARERERdSez2Qy1Wg2z2YyUlJRen2xb+Hm1/zwoOthO9uGXHj2LXVdLdHQ0srKy4OXl5ah4iIiIiIiczmw2Q6PRwGg0IiUlBXK5XOqQXEpssC+CFfJWe1uDFXLEBvtKEFXvwS89eha7ZoQYN24cAODIkSMOCYaIiIiIyJlEUYRGo8G5c+cQHx+P9PR0Jtyt8PfxxLgBUQhWNH9uLBN58X5i57J86dEafunhfuy6Wh555BFs3LgRL774ImbMmIHQ0FBHxUVERERE5DCiKCI7OxuNjY1ISkqCt7e31CG5vLgQBaYNiUe+th46vREKL0/EcsmqbmH50qOt2cv5N3Avdv21+vXrh6+++grTp0/H1Vdfjddff93a+01EREREJDVRFJGTk4P6+nokJibC15c9hJ3h7+PJCbskwi89eg67/mJjxowBAISHh+PMmTMYP348goODkZqaCoWi/bXjBEHAd999Z0/1REREREStEkURubm50Ol0SEhI6PCzKZEr4pcePYNdSfe+ffsgCIL1/6IoorKyEr/88kub+wiCAFEUm+1HREREROQoeXl5qK2tRXx8PBISEqQOh4h6ObuS7pEjRzJ5JiIiIiKXkJ+fj5qaGsTGxiIuLk7qcIiIADigp5uIiIiISEqFhYWoqqpCTEwMYmNjpQ6HiKgZ3oVPRERERG6pqKgIWq0Wffr0QXR0tNThEBG1ikk3EREREbmVkpISVFRUICoqCkqlUupwiIjaxaSbiIiIiNxCaWkpysvLERERwWSbiNwGk24iIiIicmnl5eUoLS1FeHg4k20icjsymwrJZPD09MSpU6ccHsCff/5pPT4RERERkUVFRQVUKhVMJhOUSiXCw8OlDomIqNNsznRFUXRmHE4/PhERERG5B61Wi6KiIoSEhLBnm4jcHruXiYiIiMglVFVVobCwEMHBwUy2iajH6FTSPXfuXPj5+Tk0gLq6Oocej4iIiIjcS01NDfLz8xEYGMhkm4h6nE4l3UeOHHFWHERERETUy9TW1iIvLw/+/v5Mtomox7Ip6R45ciQEQXB2LERERETUC+h0OuTk5MDPzw/p6en8nElEPZpNSfe+ffucHAYRERER9XT19fXIzs6GQqFgsk1EvQYnUiMiIiIip2poaEBWVhZ8fHyYbBNRr8Okm4iIiIicorGxERqNBt7e3ky2iajXYtJNRERERA6l1+uh0Wggl8uZbBNRr8ekm4iIiIgcwmAwQK1Ww9PTE6mpqZDJZFKHREQkOSbdRERE1GvVNhiRr61Hnd4Ify9PxAT7wt+HH486y2g0Qq1WQyaTMdkmIvoLvqsQERFRr5RXqcOeU8XQ6gzWx4IVcowbEIW4EIWEkbkPk8kEtVoNAOjbty88PDwkjoiIyPX0mq8h33rrLSQlJcHHxwdXXnklfvnlF6lDIiIiIonUNhhbJNwAoNUZsOdUMWobjBJF5h5MJhPOnz+PzMxMJCcnIzU1lQk3EVEbekXSvXnzZixatAjLli3Dr7/+iksuuQTXX389SkpKpA6NiIiIJJCvrW+RcFtodQbka+u7OSL3YDabkZmZiczMTCQmJiItLQ2enhw4SUTUnl6RdL/yyiuYN28e5s6diwEDBuDdd9+FQqHAmjVrpA6NiIiIJFCnb78nW9fB9t7GbDZDrVbj3LlziI+PR1paGuRyudRhERG5hR7/1aRer8exY8fw+OOPWx+TyWQYO3YsDh8+LGFkREREJBU/r/Y/Aik62N5biKIIjUYDvV6PpKQkeHt7Sx0SEZHb6fHvKGVlZTCZTIiKimr2eFRUFFQqVav7NDY2orGx0fr/6upqAEBJSQnq6zncjJpmaW1sbERJSQmH1ZFd2JbIkdiebOdtMMHPXIeahpZDzAN85PA21KC4WCdBZK6hvLwcWq0WR44cQXx8PIKDg6HVaqUOi9wUX5vIkVypPdXU1NhUjq2+Fc8//zxWrFjR4vGDBw9CoeBspvQ/hw4dkjoE6iHYlsiR2J5sE/z/f1poBH45fK5bY3EVoihCp9NBr9fD29sb+fn5yM/Plzos6iH42kSO5ArtSaez7cvZLifdtbW1aGxsRFhYWKvb16xZgzVr1uDkyZMwGo2Ij4/HpEmT8OijjyIyMrKr1XZaeHg4PDw8UFxc3Ozx4uJi9OnTp9V9Hn/8cSxatMj6/+rqasTHx2Py5MkIDAx0arzkHgwGA/bs2YNx48bxnjayC9sSORLbU+fVNRpRoG1AvcEIX7knYoJ94Ofd+/okRFFEfn4+dDod4uLiUFtbi0OHDmHSpElsS2Q3vjaRI7lSe7KMiO5Ip99V1qxZg5UrV+Ls2bMAAF9fX9x444145plnkJKSAlEUcdttt+Hzzz8H0PQiDgDnzp3Dq6++ig0bNmD37t245JJLOlt1l3h5eWHIkCH47rvvMHXqVABNk4F89913ePDBB1vdx9vbu9V7luRyueR/WHItbBPkKGxL5EhsT7YLlssR7O8rdRiSysvLQ21tLeLi4uDv7w8AaGhoAMC2RI7F9kSO5Artydb6O5V0P/HEE3jhhRcA/C+Z1ul0+PTTT3Hw4EH8/PPPWL16NT777DMATROWRUZGwmg0ory8HABQWlqKW2+9FSdPnoSPj09nqu+yRYsWYfbs2bj88stxxRVXYNWqVairq8PcuXO7pX4iIiIiV1NQUIDq6mrExsYiLi5O6nCIiHosm5cM+/XXX60JNwAMGTIEt956K4YOHQpBEJCXl4fXX38db731FgBg6dKlKC0tRWFhIUpLS6HRaDB9+nQAgFqtxieffOLgU2nbjBkz8NJLL+Hpp5/GpZdeit9++w1ff/11i8nViIiIiHq6wsJCqFQq+Pn5QalUIiAgQOqQiIh6NJt7ut9//32IooiAgAB89dVXGDNmjHXbvn37MHXqVKxatQqNjY2YN28e/vWvfzXbPzExEZs2bUJubi5++uknbNu2DXfffbfjzqQDDz74YJvDyYmIiIh6uuLiYlRWVqJPnz6Ijo6WOhwiol7D5p7uQ4cOQRAELFy4sFnCDQAZGRlYsGCB9f6fe++9t9VjCIKAefPmQRRFnDhxwo6wiYiIiMgWJSUlUKlU8PLyglKpRHBwsNQhERH1KjYn3Tk5OQCaEuzWXPh4//792zzOgAEDADStn01EREREzlFWVgaVSgUPDw8olUqEhIRIHRIRUa9k8/Dy2tpaAEBERESr28PDw62/t7eWtZ+fH4D/zYpJRERERI5TXl6O0tJShIWFQalUSh0OEVGvZ3PSLYoiBEGATNZ653hbjxMRERGR81VWVqK4uBihoaFMtomIXEin1+kmIiIiIteh1WpRVFSE4OBgJttERC6ISTcRERGRG6qurkZBQQGCgoKYbBMRubBOJ93btm3D0aNHWzyen59v/f2jjz5qc/8LyxERERFR59TU1CAvLw+BgYFMtomI3ECnk+4nn3yyzW2CIAAA5s6d2/WIiIiIiKiFuro65Obmwt/fv92VYoiIyLV0KukWRdFZcRARERFRK3Q6HXJycuDn54f09HRrJwcREbkHm5PutWvXOjMOIiIiIrpAfX09srOz4evry2SbiMiN2Zx0z54925lxEBERERGAhoYGZGVlwcfHh8k2EVEPwNnLiYiIiFyAXq+HWq2Gt7c3k20ioh6ESTcRERGRhAwGA9RqNeRyOdLS0iCTyaQOiYiIHIhJNxEREbmU2gYj8rX1qNMb4e/liZhgX/j79LyPLAaDARqNBh4eHkhNTWWyTUTUQ9n8DpaTk+PwyhMSEhx+TCIiInJfeZU67DlVDK3OYH0sWCHHuAFRiAtRSBiZ4xiNRqjVashkMvTt2xceHh5Sh0RERE5kc9KdlJTk0HuLBEGA0Wh02PGIiIjIvdU2GFsk3ACg1Rmw51Qxpg2Jd+seb5PJBLVaDQBMtomIehGu001EREQuIV9b3yLhttDqDMjX1iO9T0A3R2U/s9kMtVoNs9mMlJQUeHq67xcHRETUeZ161RcEAT4+PrjxxhuRnp7urJiIiIioF6rTtz8CTtfBdldjNpuh0WhgMpmQnJwMuVwudUhERCQBm5NuQRAgiiIaGhqwefNmDB06FLNmzcJtt92GsLAwZ8ZIREREvYCfV/sfSxQdbHcVoihCo9HAYDAgOTkZXl5eUodEREQSsnmazOzsbDz33HPo378/RFHEL7/8gn/84x+IiYnB1KlT8eWXX0Kv1zszViIiIurBYoN9EaxovTc4WCFHbLBvN0fUOZZk++zZs4iNjUV6ejoTbiIisj3pjouLw5IlS/DHH3/g2LFjWLBgASIjI2EwGLB9+3ZMmzYNffr0wd///nccOnTImTETERFRD+Tv44lxA6JaJN6W2ctddRI1URSRnZ2NM2fOIDo6Gunp6fD29pY6LCIichFdevcaPHgwBg8ejJdeegm7d+/GRx99hO3bt0Or1eKDDz7ABx98gKSkJMyaNQt33nkn+vXr5+i4iYiIqAeKC1Fg2pB45GvrodMbofDyRKyLrtMtiiJyc3Oh0+mQmJgIX1/X7oknIiJp2NzT3RoPDw9MmDABmzZtQnFxMdasWYNRo0YBADQaDZ555hmkp6dj+PDheP/99x0SMBEREfVs/j6eSO8TgMEJIUjvE+ByCbcl2T5z5gzCwsKgVCqZcBMRUZvsSrov5O/vjzlz5uD777+33v+tVCohiiJ++uknLFy40FFVEREREUkiPz8fZ86cQUhICJRKJfz8/KQOiYiIXJxTvjqOi4vDmDFjkJeXB41Gg4aGBmdUQ0RERNQtCgoKUF1djZiYGMTGxkodDhERuRGHJt1ZWVn4+OOP8fHHH+PcuXMAmoZgeXt7Y+rUqY6sioiIiMjpioqKoNVqER0djZiYGKnDISIiN2R30q3VarFlyxZs2LABP/74I4CmRBsArr76avztb3/D9OnTERQUZG9VRERERN2iuLgYlZWViIqKglKplDocIiJyY11Kuo1GI3bt2oUNGzZg165d0Ov11kS7X79+1lnLk5OTHRosERERkTOVlpaivLwckZGRTLaJiMghOpV0//TTT9iwYQO2bNmCiooKa6IdGhqKGTNmYNasWRg2bJhTAiUiIiJylrKyMpSWliIiIoLJNhEROZTNSXdqairUajWApuHjXl5emDhxImbNmoWJEydCLpc7LUgiIiIiZ6ioqEBJSQnCwsLQv39/qcMhIqIeyOakOzMzEwDg6+uLKVOmYMaMGQgNDQUAHD58uEuVjxw5skv7EREREdmjsrISxcXF1qW/iIiInKVTw8sFQUBDQwO2bNmCLVu22FWxIAgwGo12HYOIiIioM6qqqlBYWIjg4GAm20RE1C06lXRb7uEmIiIicifV1dUoKChAUFAQk20iIupWNifda9eudWYcRERERA5XW1uL3NxcBAYGMtkmIiJJ2Jx0z54925lxEBERETlMXV0dcnNz4e/vD6VSCUEQpA6JiIh6qS6t001EREStq20wIl9bjzq9Ef5enogJ9oW/D99uu4tOp0NOTg4UCgXS09OZbBMRkeT4KYCIiMhB8ip12HOqGFqdwfpYsEKOcQOiEBeikDCynq+hoQFZWVnw9fVlsk1ERC6l00l3Q0MDVq9eja+//hrZ2dkwmUyIiYnB6NGjce+99yI8PNwZcRIREbm02gZji4QbALQ6A/acKsa0IfHs8XaCxsZGaDQa+Pj4MNkmIiKX1Kl3f5VKhRtuuAHZ2dktHv/++++xcuVKfP7557j22msdGiQREZGry9fWt0i4LbQ6A/K19UjvE9DNUfVcer0eGo0GcrmcyTYREbk0m5Pu+vp63HjjjcjKymqzTFVVFW6++Wb8/vvvSExMdER8REREbqFOb2x3u66D7WQbg8EAtVoNT09PpKamQiaTSR0SERFRu2x+p9qwYQPOnTsHQRAwfPhwfPfdd6ipqUFDQwOOHDmCW265BUDT0hwvvfSS0wImIiJyRX5e7X+PrehgO7XPaDTi7NmzyM7ORmpqKvr27cuEm4iI3ILN71Zbt24FAAwaNAh79+7F6NGj4efnBy8vLwwZMgSfffYZbr75ZoiiaC1LRETUW8QG+yJYIW91W7BCjthg326OqGcwGo04d+4csrKy0LdvX/Tr14/JNhERuRWb37V+//13CIKAhQsXQi5v/UPFkiVLAAAFBQWorKx0TIRERERuwN/HE+MGRLVIvC2zl3MStc4xmUw4f/48NBoNkpOT0a9fP3h4eEgdFhERUafZ/AmgvLwcQFNPd1su3FZRUYGQkBA7QiMiInIvcSEKTBsSj3xtPXR6IxRenojlOt2dYjaboVarYTabkZKSAk9PPndEROTebH4na2xshCAI8PVte3ict7d3s/JERES9jb+PJ2cp7wKz2QyNRgOj0YiUlJQ2R9URERG5G359TERERJIRRREajQYGgwHJycnw8vKSOiQiIiKHYtJNRERE3U4URWRnZ6OhoQHJycnNRssRERH1JJ1Oup988kkEBwfbXU4QBKxevbqz1RMREZEbE0UROTk5qK+vR1JSEnx8fKQOiYiIyKk6nXRv27at3e2CINhUDgCTbiIiol5CFEXk5uZCp9MhISEBCoVC6pCIiIi6RaeSblEUHVaxJTknIiKinksUReTl5aGurg7x8fFISEiQOiQiIqJuZXPSrdFonBkHERER9TD5+fmoqalBbGws4uPjpQ6HiIhIEjYn3YmJic6Mg4iIiHqIwsJCVFVVISYmBrGxsVKHQ0REJCnOXk5EREQOUVRUBK1Wiz59+iA6OlrqcIiIiFwCk24iIiKyS0lJCSoqKhAVFQWlUil1OERERC6FSTcRERF1SWlpKcrLyxEREcFkm4iIqA1MuomIiKhTysvLUVJSwmSbiIjIBky6iYiIyCYVFRUoKSlBWFgY+vfvL3U4REREboFJNxEREbVLq9WiqKgIISEh7NkmIiLqJCbdRERE1KqqqioUFhYiKCiIyTYREVEXMekmIiKiZmpqapCfn4/AwEAm20RERHZi0k1EREQAgNraWuTm5iIgIIDJNhERkYMw6SYiIurl6urqkJOTA39/fyiVSgiCIHVIREREPQaTbiIiol6qvr4e2dnZUCgUTLaJiIichEk3ERFRL9PQ0ICsrCz4+PggPT2dyTYREZET2ZR0jxkzxuEVC4KA7777zuHHJSIiotY1NjYiKysLXl5eTLaJiIi6iU1J9759+yAIAkRRbLPMX9+4LWVtfdxZnn32WezatQu//fYbvLy8oNVqu6VeIiIiV6HX66HRaCCXy5GWlsZkm4iIqBvZlHSPHDmy3TfogoICnDt3DkBTMp2UlISoqCgAQHFxMbKysiCKIgRBQGpqKmJiYhwQum30ej2mTZuGq666CqtXr+62eomIiKRmMBigVqvh6emJ1NRUyGQyqUMiIiLqdWzu6W7Lf//7X9xxxx0IDAzEE088gblz5yI8PLxZmbKyMqxduxbPPfccSktLsWrVKkyYMMGuwG21YsUKAMC6deu6pT4iIiKpGY1GaDQayGQyJttEREQSs2sitbNnz2L69Onw9PTEoUOHcNFFF7VaLjw8HP/85z8xceJEXH311ZgxYwaOHj2KtLQ0e6p3msbGRjQ2Nlr/X11dDaCpx8BgMEgVFrkQSztgeyB7sS2RIzU0NKC6uhqZmZno168fPDw8YDKZYDKZpA6N3IzRaATA1yZyDL7XkSO5UnuyNQa7ku6XX34ZdXV1ePbZZ9tMuC80YMAAPProo3jiiSfw0ksv4f3337eneqd5/vnnrT3kF9q9ezcUCoUEEZGr2rNnj9QhUA/BtkT2EEURNTU1AAB/f39kZmYiMzNT4qjInVk6H/jaRI7E9kSO5ArtSafT2VTOrqR7z549EAShU7Objx49GgDw7bffdrneJUuW4MUXX2y3zOnTp6FUKrt0/McffxyLFi2y/r+6uhrx8fG47rrrEBgY2KVjUs9iMBiwZ88ejBs3DnK5XOpwyI2xLZE9zGYzsrKyYDKZkJSUBABsT+QQJSUlOHToENsSOQTf68iRXKk9WUZEd8SupLuwsLDT+1gmZCsqKupyvYsXL8acOXPaLZOSktLl43t7e8Pb27vF43K5XPI/LLkWtglyFLYl6gyz2QyNRgOj0Yjk5GR4eXkB+N8wN7YnspenZ9NHRLYlciS2J3IkV2hPttZvV9IdHByMkpIS7N+/H1deeaVN+1gmZQsKCupyvREREYiIiOjy/kRERO5IFEVkZWVBr9cjKSmp1S+IiYiIyLXYNZ3piBEjIIoiXnjhBZw9e7bD8mfPnsWLL74IQRBwzTXX2FO1zXJycvDbb78hJycHJpMJv/32G3777TfU1tZ2S/1ERET2siTbZ8+eRXR0NNLT05lwExERuQm7ku5FixZBJpOhqqoKw4YNw6pVq1BRUdGiXGVlJV577TUMHz4cWq0WgiBg8eLF9lRts6effhqDBw/GsmXLUFtbi8GDB2Pw4ME4evRot9RPRETUVaIoIjs7G2fOnEFUVBTS09Ph4+MjdVhERETUCXYNLx82bBhWrlyJxYsXo6qqCosXL8YjjzyC5ORkREZGQhAEFBcXQ6PRQBRFiKIIAPj3v/+NYcOGOeQEOrJu3Tqu0U1ERG5FFEXk5uZCp9MhISGBK2cQERG5MbuSbgB4+OGHkZSUhIceeggFBQUQRRGZmZlQq9UAYE20ASA6OhpvvPEGbr75ZnurJSIi6pHy8vJQW1uLuLg4JCQkSB0OERER2cnupBsAbrrpJkyaNAnbtm3Dt99+i5MnT1qHmYeEhGDQoEEYO3Yspk6dKvkMc0RE1P1qG4zI19ajTm+Ev5cnYoJ94e/jkLegHqOgoADV1dWIjY1FXFyc1OEQERGRgzjsE49cLsett96KW2+91VGHJCKiHiCvUoc9p4qh1RmsjwUr5Bg3IApxIRw2XVhYiKqqKkRHRyMmJkbqcIiIiMjB7JpIjYiIqD21DcYWCTcAaHUG7DlVjNoGo0SRSa+4uBgqlQq+vr5QKpV2LaVJRERErsvhSbfZbEZZWZl1iS4iIuq98rX1LRJuC63OgHxtfTdHJL2SkhKoVCp4eXlBqVQiODhY6pCIiIjIiRySdJtMJqxevRojRoyAQqFAVFQUUlJScObMmWbldu7ciUcffRTPPvusI6olIiIXV6dvvydb18H2nqSsrAwqlQoeHh5QKpUICQmROiQiIiLqBnbf011SUoKpU6fi559/bjZTeWuSkpIwZcoUCIKAiRMn4tJLL7W3eiIicmF+Xu2/zSg62N4TlJeXo7S0FGFhYVAqlVKHQ0RERN3Mrp5uk8mEyZMn46effoIgCJg+fTrefPPNNssPHDgQV155JQDgq6++sqdqIiJyA7HBvghWtL5qRbBCjthg326OqPtUVFRApVLBZDJBqVQiIiJC6pCIiIhIAnYl3evXr8eRI0cgl8uxa9cufPrpp3jggQfa3WfKlCkQRREHDx60p2oiInID/j6eGDcgqkXibZm9vCcuG6bVaqFSqaDX66FUKhEZGSl1SERERCQhuz7tbNq0CYIg4L777sP1119v0z6DBw8GgBb3exMRUc8UF6LAtCHxyNfWQ6c3QuHlidgeuE53dXU1CgoKEBQUxGHkREREZGXXJ57ff/8dQFPvta0s3/iXl5fbUzUREbkRfx9PpPcJkDoMp6ipqUF+fj4CAgKYbBMREVELdiXdWq0WABAWFmbzPpZlxDw8POypmoiISFJ1dXXIyclhsk1ERETtsuue7tDQUABAbm6uzfucO3cOADihDBERuSWdTgeVSoWKigoolUrExcVJHRIRERG5MLuS7osuuggAcOTIEZv32bx5MwRBwNChQ+2pmoiIqFvV19dDpVKhtLQU6enpiI+PhyAIUodFRERELs6upHvq1KkQRRFvvvkmKisrOyz/+eefY8eOHQCAW265xZ6qiYiIukVDQwNUKhWKi4uRnp6OxMREJttERERkM7uS7nnz5iEhIQHV1dW47rrrcOrUqVbLlZSU4IknnsDMmTMhCAIGDhyI6dOn21M1ERGRUzU2NuLMmTMoLCxEeno6kpKSmGwTERFRp9k1kZq3tze2bduGjIwMHDt2DIMGDUJ6erp1+5133ona2lqo1WqIoghRFBEWFoYvvviCH1yIiMglGQwGqNVqyOVypKamQiaz6/tpIiIi6uXs/iRxySWX4MiRI7jqqqsgiiJUKpV124kTJ3D+/HmYzWaIoogrrrgCP//8M/r162dvtURERA5lMBhw5swZ5OTkIDU1FSkpKUy4iYiIyG529XRb9OvXD4cOHcLBgwexfft2HD16FCUlJTCZTAgLC8PgwYMxZcoUjBs3zhHVEREROYzRaIRarYZMJkO/fv24pCURERE5lEOSbotrrrkG11xzjSMPSURE5BQmkwlqtRoA0LdvXybbRERE5BQOTbqJiIhcndlshlqthtlsRkpKCjw9+VZIREREzmPXzWoymQyenp5tzlremszMTOt+RERE3cVsNiMzMxPnz59HYmIi0tLS+F5ERERETmf3pw1RFLt1PyIios4QRREajQYGgwHJycnw8vKSOiQiIiLqRST7ip9LhhERkTOJooisrCw0NjYiOTkZ3t7eUodEREREvVC3J91lZWUAAD8/v+6umoiIegFRFJGdnY2GhgYkJSXBx8dH6pCIiIioF3NI0m1rr3VdXR3eeOMNAE0zxRIRETmKKIrIyclBfX09EhMT4evrK3VIRERERJ1LulNSUlp9/LrrroNcLm9338bGRpSUlMBsNkMQBEyePLkzVRMREbVKFEXk5eWhrq4O8fHxHElFRERELqVTSXdWVlaLx0RRRH5+fqcqHTZsGB599NFO7UNERPRX+fn5qKmpQVxcHOLj46UOh4iIiKiFTiXds2fPbvb/9evXQxAETJkyBcHBwW3uJwgCfHx8EB0djeHDh2PMmDGcSI2IiLqsoKAA1dXViI2NRWxsrNThEBEREbWpU0n32rVrm/1//fr1AIBnn30WAwYMcFxURERErSgsLERVVRWio6MRExMjdThEREREHbJrIrVly5YBACIjIx0SDBERUWuKi4tRWVmJPn36IDo6WupwiIiIiGzmkKSbiIjIGUpKSlBRUYHIyEgolUqpwyEiIiLqtG5fp5uIiKgjZWVlKCsrQ3h4OJNtIiIicmsye3b+8ccf4eHhAV9fX5tmMM/Pz4ePjw88PT1x7Ngxe6omIqIeqKKiAiqVCqIoQqlUIjw8XOqQiIiIiOxiV9L96aefQhRFTJo0yabZY2NjYzF58mSYzWZs3LjRnqqJiKgHqayshEqlgtFohFKpREREhNQhERERETmEXUn3wYMHIQgCJkyYYPM+EydOBAAcOHDAnqqJiKgHqKqqgkqlQmNjI5RKJSfmJCIioh7Hrnu6MzMzAaBTy4VZ7s07f/68PVUTEZEbq66uRkFBAYKCgnjPNhEREfVodiXdDQ0NAAAfHx+b9/H29gYA1NXV2VM1ERG5odraWuTm5iIwMJDJNhEREfUKdg0vDw0NBQDk5OTYvE9eXh4AIDg42J6qiYjIjdTV1UGlUkGr1UKpVNo0DwgRERFRT2BX0m0ZVr59+3ab99m6dSsAID093Z6qiYjIDeh0OqhUKpSXlyM9PR1xcXEQBEHqsIiIiIi6jV1J9w033ABRFPHRRx/hhx9+6LD8gQMHsGHDBgiCgEmTJtlTNRERubCGhgaoVCqUlpYiPT0dCQkJTLaJiIioV7Ir6b7vvvsQHh4Ok8mEG264AW+++ab1Pu8LNTQ04PXXX8fEiRNhNBoREhKC+++/356qiYjIBTU2NkKlUqGoqAjp6elITExksk1ERES9ml0Tqfn7+2Pjxo244YYboNPpsGDBAixduhRDhgxBdHQ0AKCwsBBHjx6FTqeDKIrw9PTEpk2bEBgY6JATICIi6en1eqjVanh5eSE9PZ2JNhEREdH/Z1fSDQBjx47FN998g1mzZqGgoAC1tbUt1uAWRREAEBsbiw0bNiAjI8PeaomIyAUYDAao1Wp4enoiLS0NMpldA6iIiIiIehy7k24AGD16NDIzM/HRRx9h586dOH78OMrKygAA4eHhuOyyyzB58mTceeed1iXDiIjIfRmNRqjVashkMqSmpjLZJiIiImqDQ5JuoGn97Xnz5mHevHmOOiQREbkYS7ItCAL69u0LDw8PqUMiIiIicmkOS7qJiKjnMplMUKvVAICUlBR4evLtg4iIiMgW/NRERERtMpvNUKvVMJvNTLaJiIiIuoCfnoiIqAWz2QyNRgOj0YiUlBTI5XKpQyIiIiJySzYl3SkpKQAAQRCQmZnZ4vGu+OuxiIhIeqIoQqPRwGAwIDk5GV5eXlKHREREROTWbEq6s7KyAKDFuquWx7uCa7gSEbkOURSRlZWFxsZGJCcnc6UJIiIiIgexKemePXt2px4nIiL3IIoicnJyUF9fj6SkJPj4+EgdEhEREVGPYlPSvXbt2k49TkRErk0UReTm5kKn0yEhIQEKhULqkIiIiIh6JE6kRkTUi4iiiLy8PNTW1iIhIQEJCQlSh0RERETUozHpJiLqJfLz81FTU4PY2FjEx8dLHQ4RERFRr8Ckm4iohysoKEB1dTViYmIQGxsrdThEREREvYpNSfeBAwecUvnIkSOdclwiIgKKioqg1WrRp08fxMTESB0OERERUa9kU9KdkZHh8CW+BEGA0Wh06DGJiAgoLi5GZWUloqKioFQqpQ6HiIiIqFezeXi5KIrOjIOIiOxUWlqK8vJyREZGMtkmIiIichE2Jd179+5tc5ter8eTTz6JI0eOICIiAtOnT8cVV1yBqKgoAE09LkeOHMGWLVtQUlKCoUOH4tlnn4VcLnfMGRAR9XLl5eUoLS1FeHg4k20iIiIiF2NT0j1q1KhWHxdFETfccAOOHj2Ku+++G6tWrYKfn1+LcrNmzcILL7yAhQsX4sMPP8Qrr7yC//znP/ZFTkTUy1VUVKCkpARhYWFMtomIiIhclMyenVevXo1vvvkGY8eOxQcffNBqwm2hUCjw/vvvY9y4cfjmm2/w/vvv21M1EVGvVVlZCZVKBYPBAKVSiYiICKlDIiIiIqI22JV0r1u3DoIg4IEHHrB5n/nz50MURaxfv96eqomIep2qqiqoVCo0NjZCqVRab+MhIiIiItdl1zrdKpUKAJCQkGDzPvHx8c32JSKi9lVXV6OgoACBgYEcRk5ERETkZuzq6W5oaAAA5Obm2ryPpWxjY6M9VdskKysLd999N5KTk+Hr64u+ffti2bJl0Ov1Tq+biMhetbW1OH36NKqrq6FUKrnWNhEREZEbsivp7tevHwDg3XfftXkfS9m+ffvaU7VNVCoVzGYz3nvvPfz555949dVX8e6772Lp0qVOr5uIqKvq6upw+vRpVFZWQqlUIi4uTuqQiIiIiKiL7Eq6p0+fDlEU8c033+CBBx6w9ny3prGxEQ8++CC+/vprCIKA2267zZ6qbTJ+/HisXbsW1113HVJSUjBlyhQ88sgj+PLLL51eNxFRZ9XX10OlUqG8vBxKpRLx8fEQBEHqsIiIiIjIDnbd071o0SJ8/PHHUKlUeO+997B161ZMnz4dQ4cORWRkJARBsK7T/dlnn6GoqAgAkJ6ejkWLFjnkBDqrqqoKoaGh7ZZpbGxsNvy9uroaAGAwGGAwGJwaH7kHSztgeyB7GQwGGI1GnDp1Cn5+fkhJSYEgCDAajVKHRm6Ir03kKJbXILYlcgS+NpEjuVJ7sjUGQRRF0Z6KiouLMXHiRPz6669NB2yjV8ZSzeDBg7Fz505ER0fbU22XnD9/HkOGDMFLL72EefPmtVlu+fLlWLFiRYvHN27cCIVC4cwQiagXMZlMqK2thUwmg7+/P3u1ichlWDofvL29JY6EiMh16XQ6zJw5E1VVVQgMDGyznN1JN9D0wfHdd9/FO++8g1OnTrVapn///rj//vtx//33w8PDw676lixZghdffLHdMqdPn242y29+fj5GjRqFjIwMfPjhh+3u21pPd3x8PMrKytp9Mqn3MBgM2LNnD8aNGwe5XC51OORm9Ho9srKyIJfLERsbi2+//ZZtiRyCr03kKCUlJTh06BAmTZrEtkR242sTOZIrtafq6mqEh4d3mHTbNbzcwsPDA/Pnz8f8+fNRVFSEkydPoqKiAgAQEhKCQYMGObRne/HixZgzZ067ZVJSUqy/FxQUYPTo0Rg+fDjef//9Do/v7e3d6je7crlc8j8suRa2CeoMg8EAtVoNT09P9O/fHzKZzDosiW2JHIntiezl6dn0EZFtiRyJ7YkcyRXak631OyTpvlCfPn3Qp08fRx+2mYiICERERNhUNj8/H6NHj8aQIUOwdu1ayGR2zR1HRNRpRqMRarUaMpkMqampfB0iIiIi6kUcnnS7kvz8fGRkZCAxMREvvfQSSktLrduc/cUAEZHJZIJarQbQtEyivbfWEBEREZH7cVjSbTabsXfvXhw+fBhFRUXQ6XR49tlnmw0r1+v1MBqN8PDw6JaJOfbs2YPz58/j/PnzLda5dcCt7ERErbow2U5OTrYO0yQiIiKi3schnwR37tyJf/zjH8jOzm72+COPPNIs6f7www/x0EMPwd/fHwUFBfDz83NE9W2aM2dOh/d+ExE5itlshlqthtlsRnJysuT3GRERERGR9Oy+sfCDDz7AjTfeiKysLIiiiLCwsDZ7ke+55x4EBQWhtrYWX331lb1VExG5BLPZjMzMTJw7dw4JCQlIS0tjwk1EREREAOxMus+dO4f58+cDAMaMGYNTp06hpKSkzfJeXl645ZZbIIoidu/ebU/VRESSE0URGo0G586dQ1xcHNLT0+Hl5SV1WERup7bBiDNFNfg1pxJni2pQ22CUOiQiIiKHsWt4+auvvgqj0YiBAwfiP//5j00fNkeMGIHVq1fj+PHj9lRNRCQZURSRnZ2NhoYGJCUlwcfHR+qQiNxWXqUOe04VQ6szWB8LVsgxbkAU4kIUEkZGRETkGHYl3d9//z0EQcDChQtt7t3p168fACA3N9eeqomIup0oisjJyUF9fT0SExPh6+srdUhEbq22wdgi4QYArc6APaeKMW1IPPx9OBEhERG5N7veyfLy8gAAl1xyic37WCZP0+l09lRNRNRtRFFEbm4udDodEhISoFCw940cp7bBiHxtPer0Rvh7eSIm2LfXJJr52voWCbeFVmdAvrYe6X0CujkqIiIix7LrXV0QBACdS6DLy8sBAEFBQfZUTUTULfLy8lBbW4v4+HgkJCRIHQ71ML19aHWdvv17t3UdbCciInIHdk2kFhsbCwDW9WhtcfDgQQBASkqKPVUTETlVfn4+VCoVgoKCoFQqnb7EIfU+HQ2t7g2Tifl5tf/dv6KD7URERO7ArqQ7IyMDoihi/fr1NpWvqqrCu+++C0EQMGbMGHuqJiJyisLCQqhUKgQEBECpVCIggENbyTlsGVrd08UG+yJY0fryesEKOWKDOW8CERG5P7uS7vvuuw+CIGD//v1Yt25du2XLy8sxdepUFBUVwdPTE3//+9/tqZqIyKGKiopw+vRp+Pr6QqlUIjAwUOqQqIfj0GrA38cT4wZEtUi8LUPse8u97URE1LPZ9W42ePBgLFiwAKtWrcLdd9+N//73v7jlllus23/88Uf89ttvOHToEDZu3Ijq6moIgoCnnnoKiYmJdgdPRGSvkpISVFRUIDIyEv3795c6HOpFOLS6SVyIAtOGxCNfWw+d3giFlydie9FkckRE1PPZ/Y728ssvo7GxEe+88w4+//xzfP7559YJ1u677z5rOVEUAQALFy7Ek08+aW+1RER2KS0tRVlZGSIjI6FUKqUOh3ohy9Dq1oaY97ah1f4+npylnIiIeiy7hpcDTTOYv/XWW/jmm2+QkZEBQRAgimKzHwC46qqrsGvXLrzyyit2B01E1FXl5eU4ffo0AKB///4ICwuTOCLqrTi0moiIqHdw2Dv6uHHjMG7cONTU1OD48eMoKSmByWRCWFgYLr30UoSHhzuqKiKiTquoqEBJSQlCQ0M5jJxcBodWExER9Xx2vavfddddAIAJEyZg2rRpAICAgACMHDnS/siIiBxAq9WiqKgIwcHBHEZOLolDq4mIiHo2u5Juy1JhM2bMcEgwRESOUlVVhcLCQus620REREREUrAr6Y6IiEBpaSmioqIcFQ8RkV1qamqQn5+PwMBAJttEREREJDm7JlIbMGAAACA7O9shwRARdVVtbS1UKhWqqqqgVCoRExMjdUhERERERPYl3XfeeSdEUbQOMyci6m46nQ4qlQqVlZVIT09HXFyc1CEREREREVnZlXTPnTsX1157LbZt24bly5dblwcjInK2+vp6qFQqlJaWIj09HfHx8RAEQeqwiIiIiIiaseue7h9++AGPPPIISktL8cwzz2Dz5s2YMWMGLr74YoSEhMDDw6Pd/TnLORF1VkNDA7KysuDj44P09HQm2kRERETk0uxKujMyMpp94D179iyeeeYZm/YVBAFGo9Ge6omoF2lsbIRGo4G3tzeTbSIiIiJyG3Yl3QA4pJyInEqv10Oj0UAulyMtLQ0ymV13xRARERERdSu7ku69e/c6Kg4iomYMBgPUajU8PT2RmprKZJuIiIiI3JJdSfeoUaMcFQcREQDAaDRCrVZDJpOhX79+Hc4NQURERETkyuweXk5E5AgmkwlqtRoA0LdvXybbRERERNQjdCnp3rVrF77++mtkZ2fDZDIhJiYGGRkZmD59OuRyuaNjJKIezGQyQaPRwGw2IyUlBZ6e/C6QiIiIiHqOTn26LS4uxtSpU/HLL7+02LZmzRo8/fTT2Lp1KwYNGuSwAImoZzKbzdBoNDAajUhJSeEXdkRERETUI9mcdJtMJkyZMgVHjhxps4xGo8H111+P33//HeHh4Q4JkIh6FlEUodFoYDAYkJycDC8vL6lDIiIiIiJyGpunA96yZQuOHDkCQRDQr18/rF69GidPnoRKpcJnn32GYcOGAWjqDX/55ZedFjARuSdLsn3mzBnExsYiPT2dCTcRERER9Xg293Rv2bIFAJCUlIRffvkFwcHB1m1paWmYOnUqxo4di/379+Ozzz7D888/7/Bgicj9iKKI7OxsNDQ0ICkpCT4+PlKHRERERETUbWzu6T5+/DgEQcDixYubJdwWHh4eWLFiBYCmYeY1NTUOC5KI3I8l2T5z5gyioqKgVCqZcBMRERFRr2NzT3dpaSkA4PLLL2+zzIXbysrKEBAQYEdoROSORFFEXl4eamtrkZCQAD8/P6lDIiIiIiKSjM1Jd319PQRBgL+/f5tlFAqF9feGhgb7IiMit5OXl4eamhrEx8cjPj5e6nCIiIiIiCTntAVxRVF01qGJyMUUFBSguroasbGxiIuLkzocIiIiIiKX4bSkm4h6vsLCQlRVVSE6OhoxMTFSh0NERERE5HI6nXS//fbbiIyMdEi5p59+urPVE5ELKC4uRmVlJfr06YPo6GipwyEiIiIiclmdTrrfeeeddrcLgmBTOYBJN5G7KSkpQXl5uXU2ciIiIiIial+nkm5H3qdtSc6JyPWVlZWhrKwMERER6N+/v9ThEBERERG5DZuT7r179zozDiJyQeXl5SgtLUVYWBh7tomIiIiIusDmpHvUqFHOjIOIXEhlZSWKioqYbBMRERER2YmzlxORlVarRWFhIUJCQjiMnIiIiIjIAZh0ExGqq6tRUFCAoKAgJttERERERA7EpJuoF6upqUFeXh4CAwM5jJyIiIiIyAmYdBP1QnV1dcjJyYG/vz+USiVXEyAiIiIichIm3US9iE6nQ3Z2Nvz8/JhsExERERF1AybdRL1AfX09srOz4evry2SbiIiIiKgbMekm6sEaGxuh0Wjg7e2N9PR0JttERERERN2MSXcPUNtgRL62HnV6I/y9PBET7At/H/5pezO9Xg+NRgMvLy8m20REREREEmJm5ubyKnXYc6oYWp3B+liwQo5xA6IQF6KQMDKSgsFggFqthqenJ1JTUyGTyaQOiYiIiIioV2PS7cZqG4wtEm4A0OoM2HOqGNOGxHe5x5u95+7FaDRCrVZDJpMx2SYiIiIiciHMotxYvra+RcJtodUZkK+tR3qfgE4fl73n7sOSbAuCgL59+8LDw0PqkIiIiIiI6AJMut1Ynd7Y7nZdB9tb48zec3Ick8kEtVoNAEy2iYiIiIhcGLMnN+bn1f6fT9HB9tY4q/ecHMNsNkOtVsNsNiMlJQWenryEiYiIiIhcGT+xu7HYYF8EK+StJsnBCjlig307fUxn9J6T/cxmMzQaDYxGI1JSUiCXy6UOiYiIiIiIbMCk2435+3hi3ICoNu+/7sowcGf0nlPXiaIIjUYDg8GA5ORkeHl5SR0SERERERF1AjMoNxcXosC0IfHI19ZDpzdC4eWJWDtmGndG7zl1niiKyMrKQmNjI5KTk+Ht7S11SERERERE1AVMunsAfx9Ph91n7Yzec7KdKIrIyclBfX09kpKS4OPjI3VIRERERERkB2ZQ1IKje8+pY6IoIjc3FzqdDgkJCVAouDQbEREREVFPwCyKWuXI3nNqmyiKyMvLQ11dHeLj45GQkCB1SERERERE5EBMuokkkp+fj+rqasTHxyM+Pl7qcIiIiIiIyAmYdBN1s4KCAlRXVyMmJgaxsbFSh0NERERERE7EpJuomxQVFaGyshIxMTGIiYmROhwiIiIiIuoGTLqJnKy4uBgVFRXo06cP+vfvL3U4RERERETUjZh0EzlJaWkpysrKEBUVxWSbiIiIiKiXkkkdgLNNmTIFCQkJ8PHxQXR0NGbNmoWCggKpw6IerKysDKdPn4YgCOjfvz9CQ0OlDomIiIiIiCTS45Pu0aNHY8uWLThz5gy++OILZGZm4tZbb5U6LOqBKioqoFKpIIoi+vfvj/DwcKlDIiIiIiIiifX44eUPP/yw9ffExEQsWbIEU6dOhcFggFwulzAy6ikqKytRXFyMkJAQKJVKqcMhIiIiIiIX0uOT7gtVVFTgk08+wfDhw5lwk930ej3OnDmDsLAwJttERERERNSqXpF0P/bYY3jzzTeh0+kwbNgw7Ny5s93yjY2NaGxstP6/uroaAGAwGGAwGJwaK7m+mpoa5OTkwGg0IiUlBXK5nO2CuszSdtiGyBHYnshRjEYjALYlcgy+NpEjuVJ7sjUGQRRF0cmxONySJUvw4osvtlvm9OnT1t7HsrIyVFRUIDs7GytWrEBQUBB27twJQRBa3Xf58uVYsWJFi8c3btwIhUJh/wmQWzIYDKirq4NcLoefn5/U4RARETmNpfPB29tb4kiIiFyXTqfDzJkzUVVVhcDAwDbLuWXSXVpaivLy8nbLpKSkwMvLq8XjeXl5iI+Px48//oirrrqq1X3/2tNdVVWFhIQEaDQaBAQE2Bc8uaXs7Gx4enoiJiYGgiDAYDBg7969GD16NG9VILuwLZEjsT2Ro5SWluKnn37C+PHj2ZbIbnxtIkdypfZUU1OD5ORkaLVaBAUFtVnOLYeXR0REICIiokv7ms1mAGiWVP+Vt7d3s292LcPLk5OTu1QnERERERER9Uw1NTXtJt1u2dNtq59//hlHjhzBNddcg5CQEGRmZuKpp55CcXEx/vzzT5uHTJnNZhQUFCAgIKDNIenUu1RXVyM+Ph65ubntDiUh6gjbEjkS2xM5CtsSORLbEzmSK7UnURRRU1ODmJgYyGRtr8btlj3dtlIoFPjyyy+xbNky1NXVITo6GuPHj8eTTz7ZqXuUZDIZ4uLinBgpuavAwEDJL3bqGdiWyJHYnshR2JbIkdieyJFcpT2118Nt0aOT7kGDBuH777+XOgwiIiIiIiLqpdruAyciIiIiIiIiuzDpJuoCb29vLFu2jEupkN3YlsiR2J7IUdiWyJHYnsiR3LE99eiJ1IiIiIiIiIikxJ5uIiIiIiIiIidh0k1ERERERETkJEy6iYiIiIiIiJyESTeRnaZMmYKEhAT4+PggOjoas2bNQkFBgdRhkZvJysrC3XffjeTkZPj6+qJv375YtmwZ9Hq91KGRm3r22WcxfPhwKBQKBAcHSx0OuZm33noLSUlJ8PHxwZVXXolffvlF6pDIDR04cACTJ09GTEwMBEHA1q1bpQ6J3NTzzz+PoUOHIiAgAJGRkZg6dSrOnDkjdVg2Y9JNZKfRo0djy5YtOHPmDL744gtkZmbi1ltvlToscjMqlQpmsxnvvfce/vzzT7z66qt49913sXTpUqlDIzel1+sxbdo03H///VKHQm5m8+bNWLRoEZYtW4Zff/0Vl1xyCa6//nqUlJRIHRq5mbq6OlxyySV46623pA6F3Nz+/fsxf/58/PTTT9izZw8MBgOuu+461NXVSR2aTTh7OZGDbd++HVOnTkVjYyPkcrnU4ZAbW7lyJd555x2o1WqpQyE3tm7dOixcuBBarVbqUMhNXHnllRg6dCjefPNNAIDZbEZ8fDweeughLFmyROLoyF0JgoCvvvoKU6dOlToU6gFKS0sRGRmJ/fv3Y+TIkVKH0yH2dBM5UEVFBT755BMMHz6cCTfZraqqCqGhoVKHQUS9iF6vx7FjxzB27FjrYzKZDGPHjsXhw4cljIyI6H+qqqoAwG0+JzHpJnKAxx57DH5+fggLC0NOTg62bdsmdUjk5s6fP4833ngD9913n9ShEFEvUlZWBpPJhKioqGaPR0VFoaioSKKoiIj+x2w2Y+HChbj66qsxcOBAqcOxCZNuolYsWbIEgiC0+6NSqazl//nPf+L48ePYvXs3PDw88Le//Q28c4OAzrclAMjPz8f48eMxbdo0zJs3T6LIyRV1pT0RERH1JPPnz8cff/yBTz/9VOpQbOYpdQBErmjx4sWYM2dOu2VSUlKsv4eHhyM8PBxpaWno378/4uPj8dNPP+Gqq65ycqTk6jrblgoKCjB69GgMHz4c77//vpOjI3fT2fZE1Fnh4eHw8PBAcXFxs8eLi4vRp08fiaIiImry4IMPYufOnThw4ADi4uKkDsdmTLqJWhEREYGIiIgu7Ws2mwEAjY2Njgzp/7V350FRXWkbwJ9maXZBBGQRW9wYFRSVMSbBgIGoMS5xLYQgLslEo8YyanTM+GlipDQa426NMYKCoGMcNWo0UTY3VFBRRCHuxhUiKrILnO8Pqu90Q3fTIIjo86u6VfQ9yz196aZ479mokarJZ+nOnTvo3bs3unfvjvDwcBgYcDASqXuev01E+pDL5ejevTtiY2OlBa/Ky8sRGxuLyZMnN2zjiOi1JYTAlClTsHPnTiQkJMDNza2hm1QjDLqJnsPJkyeRnJwMHx8fNG3aFFevXsXcuXPRpk0b9nJTjdy5cwd+fn5QKBRYunQpsrOzpTT2LlFt3Lp1Czk5Obh16xbKysqQmpoKAGjbti0sLS0btnH0Uvviiy8QGhoKb29v9OjRA8uXL0d+fj7Gjh3b0E2jRiYvLw9XrlyRXl+/fh2pqamwtbVFy5YtG7Bl1NhMmjQJ0dHR2L17N6ysrKQ1JqytrWFmZtbArasetwwjeg5paWmYOnUqzp07h/z8fDg5OaFfv37417/+BRcXl4ZuHjUiERERWv+h5Z9pqo0xY8Zg06ZNVc7Hx8fDz8/vxTeIGpXVq1djyZIluH//Pry8vLBy5Uq88cYbDd0samQSEhLQu3fvKudDQ0MRERHx4htEjZZMJtN4Pjw8vNppVy8DBt1ERERERERE9YQTBomIiIiIiIjqCYNuIiIiIiIionrCoJuIiIiIiIionjDoJiIiIiIiIqonDLqJiIiIiIiI6gmDbiIiIiIiIqJ6wqCbiIiIiIiIqJ4w6CYiIiIiIiKqJwy6iYhI4ufnB5lMBj8/v4ZuCmkwZswYyGQytGrVqqGb8spQ3tPKx40bNxq6aa+1iIgIjb+XiIiIhm4aEVGNMegmInoFPHnyBGvWrEH//v3RqlUrmJubw9raGu3bt0dwcDC2bduGsrKyhm4mvQQ0BTIymQxyuRzNmzeHv78/li5dikePHmksn5CQoFbOysoKBQUF1V63sLAQ1tbWamUTEhKqrb/yYWlpifbt2yMkJARxcXHPezuIiIjqHYNuIqJG7scff0SbNm0wefJk7N+/Hzdv3kRhYSFyc3Nx+fJlREdHIzAwEJ07d8bRo0cburn0knr27BmysrIQFxeHmTNnomPHjnp9XvLy8rBr165q8+3evRu5ubnP3c78/HxcvnwZUVFR8Pf3R2hoaJ08UHJ2dkZaWpp0uLi4PHedVHsffvih9Lv47bffGro5RETPxaihG0BERLU3Y8YMfP/99wAAIyMjBAYGYtCgQVAoFCgpKUFmZiaio6MRFxeHixcvIiAgAFFRURg+fHgDt5wamre3N8LDw6XXJSUl+OOPP7B27VocOXIE9+/fx8CBA3HhwgWtAaipqSmKiooQGRmJoKAgndeLjIxUK6OPiRMn4rPPPpNeCyGQk5ODpKQk/PDDD8jKysLmzZvh6uqKb7/9Vq86tTE2NoaHh8dz1UF1x8bGBjY2NgAAS0vLhm0MEdFzYk83EVEjtXbtWingbtGiBZKTkxEZGYkRI0agR48e8PHxwfjx4xEbG4stW7ZALpejuLgYH330EVJTUxu28dTgLCws4OHhIR3dunVDYGAgEhISMGLECADA48ePsWzZMq11DBo0CABw8OBB3L9/X2u+rKws/P777wCAwYMH691GBwcHtTZ6enrC19cXs2fPRnx8PExNTQEAK1euRElJid71EhERvUgMuomIGqGbN29i+vTpACqCp9jYWHh5eWnNHxQUhI0bNwIAiouLERISAiHEi2gqNTIGBgZYtGiR9PrAgQNa8/bp0weOjo4oKytDTEyM1nwxMTEoLS2Fo6Mj3nvvvTppZ8eOHfHBBx8AAJ4+fYqMjIw6qZeIiKiuMegmImqEli9fLg3R/b//+z+0b9++2jLBwcHo168fAODChQvYu3dvtWUyMzPxj3/8A25ubjA1NYWTkxNGjhyJEydO6CxXVlaGiIgI9O3bF46OjpDL5bC2tka7du3g7++PsLAwXLx4UWcdu3btwogRI9CyZUuYmprCxsYG3t7e+Prrr7Uu8gVUXeH73r17mDVrFjp16gQrKytpAa9x48ZBJpPBzMwMT58+rfZeuLu7QyaToUePHlrf86ZNmzBgwAA4OzvDxMQEzZo1g4+PD5YtW4bCwsJqr3Hp0iWMGTMGrq6uMDU1haurK4KCgpCcnFxt2brUunVrNGvWDEDFAx5tDA0NMWrUKAD/Gz6uyebNmwFUPPwxNDSss3a6ublJPxcXF9dZvdpU/mzdv38fM2bMQPv27WFubg4XFxeMHDkS6enpauVu3LiBzz//HO3bt4eZmRmaN2+O4OBgXL16tdZt8fDwgEwmQ2BgoMZ01dW/tT2QO3HihJRH18MVbeLj4xEaGorWrVvD3NwcTZo0gaenJ2bOnIm7d+/WuD4ioleWICKiRqW8vFzY2toKAMLMzEw8fvxY77IHDhwQAAQAMWTIkCrpvr6+AoDw9fUVv/76q7CwsJDyqx4GBgbihx9+0HiNp0+fil69emksp3oMGzZMY/mcnBzx7rvv6izr4OAgkpKSNJYPDQ0VAIRCoRBJSUnCzs6uSvn4+Hhx6NAh6XVERITO+5acnCzlXb58eZX0mzdvii5duuhsc9u2bUVmZqbWa2zbtk2YmJhoLGtkZCQ2bNig9t5qS1mnr6+vznyOjo4CgDA1NVU7Hx8fL9URHh4uzpw5I72+cOFClXrS09Ol9LNnz4rw8HC130NlqvXPmzdPZxtHjBgh5b1//351b12jmtxT1bypqanSPap8WFhYiCNHjgghhIiNjRXW1tYa8zVt2lTjPdPHZ599JgAIR0dHjeljxoyRriOTycTDhw+r5Fm0aJH0+Xr69Kne1y4sLBSBgYE6P+8WFhbil19+qdV7q+z69etqnzkiosaGPd1ERI1Meno6cnJyAAC9evWCtbW13mUDAgJgZmYGADpXpr579y6CgoJgZGSEsLAwHD9+HMePH8fChQvRpEkTlJeXY9q0aRpXrZ4/fz6OHDkCABgwYABiYmJw7NgxnD59Gvv370dYWBjeeustyGSyKmWLi4sREBCAuLg4GBoaIiQkBDExMThx4gSOHDmChQsXolmzZsjKykL//v119sLm5eVh2LBhKCoqwldffYWEhAScOnUKP/30E5ycnNC7d284OzsDALZs2aLzvkVHRwOo6Nmt3LP48OFD+Pj44Ny5czAxMcHkyZOxfft2JCcnIz4+Hv/85z9hbm6OK1eu4P3338eTJ0+q1J+cnIzg4GAUFxfDxMQEs2fPxuHDh3Hy5EmsXLkSdnZ2mDhx4gubi5+dnY0HDx4AgHSPtOnatSs6deoEQHNvt/Kch4eHzikQNZWRkSGN1ujZsyeaN29eZ3VXp6CgAEOGDEFJSQnCwsJw7NgxnDhxAvPnz4dcLkd+fj5CQkJw5coVfPjhh7CyssKKFStw4sQJHD16FNOmTYNMJsOjR48wfvz4WrXBz88PQEVvu6ah9arbsQkhcPjwYa15unXrpvdiZUIIDB8+HFu3bgUADBw4EJGRkTh27BiSkpKwYsUKtGzZEvn5+Rg+fDhSUlJq9saIiF5FDR31ExFRzURFRUm9PrNnz65x+Z49e0rl79y5o5am7OkGIKytrcXFixerlL9w4YJo0qSJACBcXFxESUmJWrqrq6sAIIYPH66zHZp63ubMmSMACBsbG5GSkqKx3I0bN4STk5MAIIKCgqqkK3sjAQhLS0uRmpqqtQ1ffPGFACAMDQ219pSWlZUJZ2dnAUD06dOnSnpQUJDU+3nt2jWNdZw5c0YaNTBnzpwq6d7e3gKAMDY2FomJiVXSb9++LVq0aCG9r/ru6Z4xY4aUb9y4cWpplXu6hRBi8eLFAoBwdXUV5eXlUt7y8nLp8/Ddd98JIUSNeronTpwo0tLSpOP8+fPi8OHDYvHixVIvs7W1tdZRD/qoTU83AGFnZyeuXLlSJc/q1aulPPb29qJdu3YiKyurSr6ZM2dK+c6cOVPjdj948EAqv27dOrW0mzdvSj3cAwYMEADE1KlT1fKUlpYKKysrAUB8+eWXel93/fr10md1//79GvPk5OSITp06CQDi7bffrvF7q4w93UTU2LGnm4iokfnrr7+knx0dHWtcXrVH8OHDh1rzzZ07Fx06dKhyvlOnTvjqq68AAHfu3MHu3bvV0pWrWPfq1UtnO2xtbdVe5+XlYc2aNQCABQsWoHv37hrLKRQKzJ07FwCwfft25Ofna73Gl19+iS5dumhNDw4OBlAxH1vZc1dZfHy8ND9VmV/pxo0b2LZtGwBg9erVanOMVXXt2hWTJk0CUDHXVlVycrLUG/jpp5/inXfeqVLexcVFWqm+vpSUlODChQuYMGECli5dCqBiG7pp06ZVWzY4OBgGBgb4888/1XpYExIS8Oeff8LAwKDaLcU0WbduHTw9PaWjc+fOeOeddzBr1ixkZWVhwoQJOHXqFHr27Fnjup/XggUL0KZNmyrnx40bJ62qnp2djZUrV8Le3r5KvokTJ0o/K0eG1ISDg4P0/VS956qvO3bsKK1EXznP6dOnpbUMfH199bqmEAKLFy8GAHz++efSGhGVNW3aFEuWLAEAHDt2DJcvX9arfiKiVxWDbiKiRkZ10a/a7F+rWiY3N1djHplMhtDQUK11jB07VhoefujQIbU0JycnAMC2bdtQUFCgd7sSExOlodfV7SOuDEyfPXuG06dPa81XOUiurFu3bvjb3/4G4H9DyCtTnjczM8OQIUPU0vbt24eysjKYm5vj/fff16vNd+/exa1bt6Tzqvdv7NixWssPGTJE2re4LiQmJkqLaMlkMpiYmMDT0xP//ve/AVTsW71hwwa99q52cXFB7969AagPMVf+/O6772rd67u2ysvLsXXrVqxbt+6FLKKmSiaTYeTIkRrTzMzM0K5dOwAVwWffvn015nNzc4OVlRUA4Nq1a7VqhzJYTkxMVDuvfO3n5ycNQz9//rw0LUU1j6GhIXx8fPS63sWLF6XF3/T9jgJAUlKSXvUTEb2qGHQTETUyyn/UgYre4ZpSLdOkSRONedzc3GBnZ6e1Dnt7e2kF57S0NLU0ZbB+/PhxuLm5YfLkydi5cyeys7N1tkt17qeTk5NaQFj5UA0Ete0PbWlpidatW+u8JvC/wPzUqVO4cuWKWlpxcTH++9//AqjYk1r13qu2uaCgAEZGRjrbPGDAAI1tVt4/uVyus1fe2NgYXbt2rfb9PC87Ozt89NFHSElJ0fngpbLRo0cDAHbs2IHCwkIUFhbi559/VkurqXnz5kEIoXYUFBTg/PnzmDlzJvLy8rB8+XIEBATU6AHP87Kzs6syUkOV8uFI27ZtNa5dUDmfPqvna6JtXreyV9vPzw8tW7aEm5tblXndyjxdu3bV+negMtXv6Jtvvqnz8676cE/XHu5ERK8DBt1ERI2MajBcm39mlQtkAZC2harMwcGh2nqUw9RVe8+AimHpyu24srKysGbNGgwdOhQODg7w8PDAvHnz1NqglJWVVZO3IdEWbOnbK6w67Lnygmr79u3D48ePAWjuNa+LNivvn62tbbXbadXlYmHe3t5IS0uTjoyMDDx48ADZ2dmIjIxE586da1Tf0KFDYW5ujtzcXOzevRu7du3C06dPYWFhgaFDh9ZZu83MzODp6YnvvvsOa9euBVCxKGBYWFidXaM65ubmOtMNDAxqlK+srKxW7VAdFq4Mom/fvo1r165BJpNJ6crgXJmnrKxMWkhRmaaPuv6OEhG9LowaugFERFQzqsHQ2bNna1S2rKwM58+fB1DRW61tZWpdvXPVMTY2xk8//YTp06cjJiYGcXFxSElJQUlJCdLT05Geno5ly5YhKioKgwcPVmub0pkzZ2BsbKzX9Vq0aKHxvL77Qbdu3RpvvvkmkpKSEB0djXnz5klpyqHlzZo10zh/VdlmOzs7xMfH63U9ABrnfj/PPa8NCwsLvYaO68vS0hJDhgzBli1bEBkZCSEEgIph8RYWFnV2HVXjx4/H7NmzkZOTg40bN+Lbb7+tl+u8rBwdHeHu7o7MzEwkJCRgwoQJ0rDxjh07SnPJfX19ER4eLgXdqamp0tQSfedzA+rf0T179kijXaqjz0M8IqJXGYNuIqJGxsPDA7a2tsjJycHhw4fx5MkTvbcNO3TokNTrpGuhM0090dryaBtm27FjRyxYsAALFixAUVERjh49iujoaGzevBl5eXkYNWoUrl69Ks0BV+11t7e31xpM14fg4GAkJSXhjz/+QEpKCry9vZGbm4t9+/YBAEaMGKHxIYCyzU+fPkWHDh30DvRVNW3aFEDFonZlZWU669Dn99KQRo8ejS1btuD3339XO1dfDAwM0K5dO5w8eRL37t3Dw4cPtY7eeFX5+voiMzNTCrZVh5YrVZ7XrcxjYGBQ7YKHqlTvrY2NTZ0+tCEiepVxeDkRUSMjk8mkQKawsBA//vij3mVXrVol/TxmzBit+a5fv65zZfPs7GzcuHEDAPT6x9vU1BQBAQHYuHGjtKpxYWGhtM8yALX5yseOHau2zro0cuRIGBlVPIdW9m7v2LEDRUVFALQvyKZsc3Fxca33I/b09ARQsXr4uXPntOYrLS19Yft015a/vz+cnJxQWlqK0tJSODs7w9/fv16vWVpaqvHn10Xled2qi6gpKRQKtGrVSprXrczj5eWl9wM7oGG/o0REjRmDbiKiRmjq1KkwMTEBAHz99ddVFgDTZOvWrVLPrYeHh9rCXpUJIbB582at6REREdLw4YCAgJo0XS0IU93+LCAgQJoDu3LlSqn+F8He3h59+vQBUHGfysvLpeBboVDg7bff1lhu4MCB0rDw5cuX1+raqvdv06ZNWvPt3LkTjx49qtU1XhRDQ0OEhITAxMQEJiYmCAkJkeYt14eCggJcvHgRQMVcb12L/72qVIeHR0dH4/Lly2rzuZWUQXhcXJy0RVlN5nMDFav9K0egrF+/XnooRUREujHoJiJqhFq1aiX1GOfl5cHf319nL+l//vMfaSVquVyOyMjIaucQL1iwAJmZmVXOX7p0CQsXLgRQscq46rzsnJwc7NmzR2fArDr0WHVus42NDSZPngygYuXzadOmoby8XGs9Dx48wIYNG3S+h5pQ9mbfu3cP0dHR0hztoKAgrffK3d1d2gd569atWLZsmc5rXL9+HTExMWrnevTogW7dugGo2JdaucCVqnv37mHGjBk1e0MNZPHixSgqKkJRUREWLVpUr9eaP38+CgsLAQB9+/at1fD+xs7Z2VnaomzlypUA1OdzKymD8M2bN0uLA2qaz92qVStpBfLKDAwMMGfOHAAV25yNHj1a53Ztubm5WL16tcY05TX0nRdORNSYcU43EVEjNWXKFFy9ehUrVqzArVu34O3tjVGjRmHQoEFQKBR49uwZMjIyEB0djdjYWACAiYkJoqKi4OXlpbPutm3bIjs7Gz179sSsWbPUVj9etGiRtJ/2qlWrIJfLpXK5ubkYNGgQWrVqhaFDh+KNN96AQqGAkZER7t27hz179kiBsouLS5Xe9m+++QaJiYk4efIkVqxYgYSEBHzyySfw8vKChYUFHj16hPT0dBw6dAj79++Hp6cnPv744zq5n4MHD4aFhQXy8/MxZcoUadGo6vb6XrduHVJSUnDt2jVMnz4du3fvxujRo9GpUyeYmJjg4cOHOHfuHA4cOIC4uDgMGTIEo0aNUqtj7dq18PHxwbNnz/Dee+9h2rRp6N+/P0xMTHDy5EmEhYXhr7/+QpcuXXQ+XHnVZGVl4cKFC2rnioqKcPnyZWzevBkHDhwAUDF94ZtvvmmIJr4UfH19cfnyZel7qakHW3lOmcfAwEBtL219TZgwAQcPHsTOnTuxfft2nDlzBp9++il69OgBa2tr5ObmIiMjAwkJCfjll19gamoqPUwjInptCSIiatTWrVsnbG1tBQCdR4cOHcThw4d11uXr6ysACF9fX7F3715hbm6usS4DAwOxdOnSKuWvX79ebTsACCcnJ5GSkqKxDbm5uWLo0KF61dO7d+8q5UNDQwUAoVAoanwvg4OD1erv0qWLXuXu3bsnevXqpVebx44dq7GO6OhoIZfLNZYxMjIS69evf673pqSs09fXt1bl4+PjpTrCw8NrXD48PFwqHx8fr7N+fQ57e3vx22+/1eq9CFGzz4u+eVW/R7ooFAoBQISGhurdXk2ioqLU7sn27dt1Xg+A8PLyqjaPNiUlJWLixIlCJpNV+/txc3PTWIcyXZ/7rvp3pTafOSKihsbh5UREjdyECRNw9epVrFq1Cv369YOrqytMTU1haWmJNm3aIDAwEDExMUhLS6vRSsUffPABUlJSMHbsWCgUCsjlcjg4OGDYsGE4evQopk+fXqWMQqHAqVOnMH/+fPTp0wfu7u6wsbGBkZER7Ozs8M4772DJkiXIyMhA9+7dNV7XysoKO3bswJEjR/Dxxx/D3d0dVlZWMDIygq2tLf7+979j0qRJ+PXXX3Hw4MFa3zdNKvdqV9fLreTo6IjDhw9j7969CA4ORuvWrWFubg5jY2PY29vjrbfewvTp05GYmIiNGzdqrGPUqFE4e/YsQkJC4OzsDLlcDhcXF4wcORJHjx7FJ5988tzv71Ugl8vh6OgIf39/fP/998jMzJTm47+uVIeJa5rPraRpRfPaMDY2xtq1a3Hu3DlMmTIFnp6esLa2hqGhIaytreHl5YXx48fj559/xqVLl2p9HSKiV4VMiBe4Ug0RERHRS2TMmDHYtGkTFAqFtCI/vVxu3Lghrf8QHh6uc+cFIqKXEed0ExER0Wvv2bNnavPH3d3dNe7NTi/G48ePcfv2bQDA3bt3G7g1RETPh0E3ERERvfbu3r0r7ZkOVKw0z5W1G86uXbswduzYhm4GEVGd4JxuIiIiIiIionrCOd1ERERERERE9YQ93URERERERET1hEE3ERERERERUT1h0E1ERERERERUTxh0ExEREREREdUTBt1ERERERERE9YRBNxEREREREVE9YdBNREREREREVE8YdBMRERERERHVEwbdRERERERERPWEQTcRERERERFRPWHQTURERERERFRP/h8PjqZ0z7NVIwAAAABJRU5ErkJggg==",
-      "text/plain": [
-       "<Figure size 1000x500 with 1 Axes>"
-      ]
-     },
-     "metadata": {},
-     "output_type": "display_data"
-    }
-   ],
->>>>>>> 09a2155e
+   "execution_count": null,
+   "id": "15",
+   "metadata": {},
+   "outputs": [],
    "source": [
     "# Set to CPU for predictions:\n",
     "xgb = best_estimator.set_params(device='cpu')\n",
@@ -814,53 +311,6 @@
     "\n",
     "predVSTruth(grouped_ids, mae, rmse, title='XGBoost on test')"
    ]
-<<<<<<< HEAD
-  },
-  {
-   "cell_type": "markdown",
-   "id": "13",
-   "metadata": {},
-   "source": [
-    "<h4>3.1 Save the Trained Model</h4>"
-   ]
-  },
-  {
-   "cell_type": "code",
-   "execution_count": null,
-   "id": "14",
-   "metadata": {},
-   "outputs": [],
-   "source": [
-    "custom_xgboost.save_model('model.pkl')"
-   ]
-  },
-  {
-   "cell_type": "code",
-   "execution_count": null,
-   "id": "15",
-   "metadata": {},
-   "outputs": [],
-   "source": [
-    "# mbm.models.CustomXGBoostRegressor.load_model('model.pkl')"
-   ]
-  },
-  {
-   "cell_type": "markdown",
-   "id": "16",
-   "metadata": {},
-   "source": [
-    "<h3>3.1 Show the Predictions per Fold</h3>"
-   ]
-  },
-  {
-   "cell_type": "code",
-   "execution_count": null,
-   "id": "17",
-   "metadata": {},
-   "outputs": [],
-   "source": []
-=======
->>>>>>> 09a2155e
   }
  ],
  "metadata": {
