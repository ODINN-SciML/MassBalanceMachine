{
 "cells": [
  {
   "cell_type": "markdown",
   "metadata": {},
   "source": [
    "# Pre-processing of GLAMOS MB data:\n",
    "\n",
    "Does the pre-processing of the point MB measurements from GLAMOS (winter and summer)."
   ]
  },
  {
   "cell_type": "markdown",
   "metadata": {},
   "source": [
    "# Point Mass Balance data:"
   ]
  },
  {
   "cell_type": "markdown",
   "metadata": {},
   "source": [
    "## Setting up:"
   ]
  },
  {
   "cell_type": "code",
   "execution_count": null,
   "metadata": {},
   "outputs": [],
   "source": [
    "import pandas as pd\n",
    "import os\n",
    "import warnings\n",
    "import massbalancemachine as mbm\n",
    "from shapely.geometry import Point\n",
    "import pyproj\n",
    "import matplotlib.pyplot as plt\n",
    "import seaborn as sns\n",
    "import xarray as xr\n",
    "from cmcrameri import cm\n",
    "\n",
    "from scripts.helpers import *\n",
    "from scripts.glamos_preprocess import *\n",
    "from scripts.plots import *\n",
    "from scripts.config_CH import *\n",
    "from scripts.geodata import *\n",
    "\n",
    "warnings.filterwarnings('ignore')\n",
    "%load_ext autoreload\n",
    "%autoreload 2\n",
    "\n",
    "cfg = mbm.SwitzerlandConfig()"
   ]
  },
  {
   "cell_type": "code",
   "execution_count": null,
   "metadata": {},
   "outputs": [],
   "source": [
    "seed_all(cfg.seed)\n",
    "free_up_cuda()\n",
    "\n",
    "# Plot styles:\n",
    "path_style_sheet = 'scripts/example.mplstyle'\n",
    "plt.style.use(path_style_sheet)\n",
    "\n",
    "cmap = cm.devon\n",
    "\n",
    "# For bars and lines:\n",
    "color_diff_xgb = '#4d4d4d'\n",
    "\n",
    "colors = get_cmap_hex(cm.batlow, 10)\n",
    "color_1 = colors[0]\n",
    "color_2 = '#c51b7d'"
   ]
  },
  {
   "cell_type": "markdown",
   "metadata": {},
   "source": [
    "## Transform .dat files to .csv:\n",
    "\n",
    "Transform the seasonal and winter PMB .dat files to .csv for simplicity. "
   ]
  },
  {
   "cell_type": "code",
   "execution_count": null,
   "metadata": {},
   "outputs": [],
   "source": [
    "process_pmb_dat_files(cfg)"
   ]
  },
  {
   "cell_type": "markdown",
   "metadata": {},
   "source": [
    "##  Assemble measurement periods:\n",
    "### Annual measurements: \n",
    "Process annual measurements and put all stakes into one csv file"
   ]
  },
  {
   "cell_type": "code",
   "execution_count": null,
   "metadata": {},
   "outputs": [],
   "source": [
    "# Display the first two rows\n",
    "df_annual_raw = process_annual_stake_data(cfg.dataPath+path_PMB_GLAMOS_csv_a)\n",
    "df_annual_raw.head(2)"
   ]
  },
  {
   "cell_type": "markdown",
   "metadata": {},
   "source": [
    "### Winter measurements:\n",
    "For each point in annual meas., take winter meas that was taken closest:"
   ]
  },
  {
   "cell_type": "code",
   "execution_count": null,
   "metadata": {},
   "outputs": [],
   "source": [
    "process_winter_stake_data(df_annual_raw, cfg.dataPath+path_PMB_GLAMOS_csv_w,\n",
    "                          cfg.dataPath+path_PMB_GLAMOS_csv_w_clean)"
   ]
  },
  {
   "cell_type": "markdown",
   "metadata": {},
   "source": [
    "### Assemble both periods:"
   ]
  },
  {
   "cell_type": "code",
   "execution_count": null,
   "metadata": {},
   "outputs": [],
   "source": [
    "df_all_raw = assemble_all_stake_data(df_annual_raw,\n",
    "                                     cfg.dataPath+path_PMB_GLAMOS_csv_w_clean,\n",
    "                                     cfg.dataPath+path_PMB_GLAMOS_csv)"
   ]
  },
  {
   "cell_type": "code",
   "execution_count": null,
   "metadata": {},
   "outputs": [],
   "source": [
    "# Plot: Number of measurements per year\n",
    "df_measurements_per_year = df_all_raw.groupby(['YEAR',\n",
    "                                               'PERIOD']).size().unstack()\n",
    "df_measurements_per_year.plot(kind='bar',\n",
    "                              stacked=True,\n",
    "                              figsize=(20, 5),\n",
    "                              color=[color_1, color_2])\n",
    "plt.title('Number of measurements per year for all glaciers')\n",
    "plt.ylabel('Number of Measurements')\n",
    "plt.xlabel('Year')\n",
    "plt.legend(title='Period')\n",
    "plt.tight_layout()\n",
    "plt.show()"
   ]
  },
  {
   "cell_type": "markdown",
   "metadata": {},
   "source": [
    "## Add RGIs Ids:\n",
    "\n",
    "For each PMB measurement, we want to add the RGI ID (v6) of the shapefile it belongs to. "
   ]
  },
  {
   "cell_type": "code",
   "execution_count": null,
   "metadata": {},
   "outputs": [],
   "source": [
    "df_pmb = add_rgi_ids_to_df(df_all_raw, cfg.dataPath+path_rgi_outlines)\n",
    "\n",
    "rgiids6 = df_pmb[['GLACIER', 'RGIId']].drop_duplicates()\n",
    "if check_multiple_rgi_ids(rgiids6):\n",
    "    print(\n",
    "        \"-- Alert: The following glaciers have more than one RGIId. Cleaning up.\"\n",
    "    )\n",
    "    df_pmb_clean = clean_rgi_ids(df_pmb.copy())\n",
    "    df_pmb_clean.reset_index(drop=True, inplace=True)\n",
    "\n",
    "    rgiids6_clean = df_pmb_clean[['GLACIER', 'RGIId']].drop_duplicates()\n",
    "    if check_multiple_rgi_ids(rgiids6_clean):\n",
    "        print(\"-- Error: Some glaciers still have more than one RGIId.\")\n",
    "    else:\n",
    "        print(\"-- All glaciers are correctly associated with a single RGIId.\")\n",
    "else:\n",
    "    print(\"-- All glaciers are correctly associated with a single RGIId.\")\n",
    "    df_pmb_clean = df_pmb"
   ]
  },
  {
   "cell_type": "markdown",
   "metadata": {},
   "source": [
    "## Cut from 1951:"
   ]
  },
  {
   "cell_type": "code",
   "execution_count": null,
   "metadata": {},
   "outputs": [],
   "source": [
    "# Filter to start of MS data (1951) or ERA5-Land data (1950):\n",
    "df_pmb_50s = df_pmb_clean[df_pmb_clean.YEAR > 1950].sort_values(\n",
    "    by=['GLACIER', 'YEAR'], ascending=[True, True])\n",
    "\n",
    "# Change from mm w.e. to m w.e.\n",
    "df_pmb_50s['POINT_BALANCE'] = df_pmb_50s['POINT_BALANCE'] / 1000\n",
    "\n",
    "# merge ClaridenL and ClaridenU into one glacier:\n",
    "df_pmb_50s.loc[df_pmb_50s.GLACIER == 'claridenU', 'GLACIER'] = 'clariden'\n",
    "df_pmb_50s.loc[df_pmb_50s.GLACIER == 'claridenL', 'GLACIER'] = 'clariden'\n",
    "\n",
    "print('Number of winter and annual samples:', len(df_pmb_50s))\n",
    "print('Number of annual samples:',\n",
    "      len(df_pmb_50s[df_pmb_50s.PERIOD == 'annual']))\n",
    "print('Number of winter samples:',\n",
    "      len(df_pmb_50s[df_pmb_50s.PERIOD == 'winter']))\n",
    "\n",
    "# Number of measurements per year:\n",
    "fig, axs = plt.subplots(2, 1, figsize=(20, 15))\n",
    "ax = axs.flatten()[0]\n",
    "df_pmb_50s.groupby(['YEAR',\n",
    "                    'PERIOD']).size().unstack().plot(kind='bar',\n",
    "                                                     stacked=True,\n",
    "                                                     color=[color_1, color_2],\n",
    "                                                     ax=ax)\n",
    "ax.set_title('Number of measurements per year for all glaciers')\n",
    "\n",
    "ax = axs.flatten()[1]\n",
    "num_gl = df_pmb_50s.groupby(['GLACIER']).size().sort_values()\n",
    "num_gl.plot(kind='bar', ax=ax)\n",
    "ax.set_title('Number of total measurements per glacier since 1951')\n",
    "plt.tight_layout()"
   ]
  },
  {
   "cell_type": "markdown",
   "metadata": {},
   "source": [
    "### Merge stakes that are close: \n",
    "Especially with winter probes, a lot of measurements were done at the same place in the raw data and this leads to noise. We merge the stakes that are very close and keep the mean of the measurement.\n"
   ]
  },
  {
   "cell_type": "code",
   "execution_count": null,
   "metadata": {},
   "outputs": [],
   "source": [
    "df_pmb_50s_clean = pd.DataFrame()\n",
    "for gl in tqdm(df_pmb_50s.GLACIER.unique(), desc='Merging stakes'):\n",
    "    print(f'-- {gl.capitalize()}:')\n",
    "    df_gl = df_pmb_50s[df_pmb_50s.GLACIER == gl]\n",
    "    df_gl_cleaned = remove_close_points(df_gl)\n",
    "    df_pmb_50s_clean = pd.concat([df_pmb_50s_clean, df_gl_cleaned])\n",
    "\n",
    "df_pmb_50s_clean.drop(['x', 'y'], axis=1, inplace=True)\n",
    "\n",
    "# Save intermediate output\n",
    "print('Saving intermediate output df_pmb_50s.csv to {path_PMB_GLAMOS_csv}')\n",
    "df_pmb_50s_clean.to_csv(os.path.join(cfg.dataPath, path_PMB_GLAMOS_csv, 'df_pmb_50s.csv'),\n",
    "                        index=False)\n",
    "df_pmb_50s_clean[['GLACIER', 'POINT_ID', 'POINT_LAT', 'POINT_LON',\n",
    "                  'PERIOD']].to_csv(os.path.join(cfg.dataPath, path_PMB_GLAMOS_csv,\n",
    "                                                 'coordinate_50s.csv'),\n",
    "                                    index=False)"
   ]
  },
  {
   "cell_type": "code",
   "execution_count": null,
   "metadata": {},
   "outputs": [],
   "source": [
    "# Number of measurements per year:\n",
    "fig, axs = plt.subplots(2, 1, figsize=(20, 15))\n",
    "ax = axs.flatten()[0]\n",
    "df_pmb_50s_clean.groupby(['YEAR', 'PERIOD'\n",
    "                          ]).size().unstack().plot(kind='bar',\n",
    "                                                   stacked=True,\n",
    "                                                   color=[color_1, color_2],\n",
    "                                                   ax=ax)\n",
    "ax.set_title('Number of measurements per year for all glaciers')\n",
    "\n",
    "ax = axs.flatten()[1]\n",
    "num_gl = df_pmb_50s_clean.groupby(['GLACIER']).size().sort_values()\n",
    "num_gl.plot(kind='bar', ax=ax)\n",
    "ax.set_title('Number of total measurements per glacier since 1951')\n",
    "plt.tight_layout()"
   ]
  },
  {
   "cell_type": "code",
   "execution_count": null,
   "metadata": {},
   "outputs": [],
   "source": [
    "glacier_list = list(df_pmb_50s_clean.GLACIER.unique())\n",
    "print('Number of glaciers:', len(glacier_list))\n",
    "glacier_list.sort()\n",
    "glacier_list"
   ]
  },
  {
   "cell_type": "code",
   "execution_count": null,
   "metadata": {},
   "outputs": [],
   "source": [
    "# Number of measurements per glacier per year:\n",
    "num_gl_yr = df_pmb_50s_clean.groupby(['GLACIER', 'YEAR', 'PERIOD'\n",
    "                                      ]).size().unstack().reset_index()\n",
    "\n",
    "num_gl_annual = df_pmb_50s_clean[df_pmb_50s_clean.PERIOD == 'annual'].groupby(\n",
    "    ['GLACIER']).size().sort_values()\n",
    "\n",
    "# Plot one glacier per column:\n",
    "big_gl = num_gl_annual[num_gl_annual > 250].index.sort_values()\n",
    "num_glaciers = len(big_gl)\n",
    "fig, ax = plt.subplots(num_glaciers, 1, figsize=(15, 5 * num_glaciers))\n",
    "for i, gl in enumerate(big_gl):\n",
    "    num_gl_yr[num_gl_yr.GLACIER == gl].plot(x='YEAR',\n",
    "                                            kind='bar',\n",
    "                                            stacked=True,\n",
    "                                            ax=ax[i],\n",
    "                                            title=gl)\n",
    "    ax[i].set_ylabel('Number of measurements')\n",
    "    ax[i].set_title"
   ]
  },
  {
   "cell_type": "code",
   "execution_count": null,
   "metadata": {},
   "outputs": [],
   "source": [
    "print('Number of winter and annual samples:', len(df_pmb_50s_clean))\n",
    "print('Number of annual samples:',\n",
    "      len(df_pmb_50s_clean[df_pmb_50s_clean.PERIOD == 'annual']))\n",
    "print('Number of winter samples:',\n",
    "      len(df_pmb_50s_clean[df_pmb_50s_clean.PERIOD == 'winter']))\n",
    "# Unique glaciers, sorted\n",
    "glacier_list = sorted(df_pmb_50s_clean.GLACIER.unique())\n",
    "print(f\"Number of glaciers: {len(glacier_list)}\")\n",
    "print(f\"Glaciers: {glacier_list}\")"
   ]
  },
  {
   "cell_type": "markdown",
   "metadata": {},
   "source": [
    "## Add topographical information from OGGM & SGI:"
   ]
  },
  {
   "cell_type": "markdown",
   "metadata": {},
   "source": [
    "### OGGM data:"
   ]
  },
  {
   "cell_type": "code",
   "execution_count": null,
   "metadata": {},
   "outputs": [],
   "source": [
    "# initialize OGGM glacier directories\n",
    "df_pmb_50s_clean = pd.read_csv(cfg.dataPath+path_PMB_GLAMOS_csv + 'df_pmb_50s.csv')\n",
    "gdirs, rgidf = initialize_oggm_glacier_directories(\n",
    "    cfg,\n",
    "    rgi_region=\"11\",\n",
    "    rgi_version=\"6\",\n",
    "    base_url=\n",
    "    \"https://cluster.klima.uni-bremen.de/~oggm/gdirs/oggm_v1.6/L3-L5_files/2023.1/elev_bands/W5E5_w_data/\",\n",
    "    log_level='WARNING',\n",
    "    task_list=None,\n",
    ")\n",
    "unique_rgis = df_pmb_50s_clean['RGIId'].unique()\n",
    "\n",
    "export_oggm_grids(cfg, gdirs)\n",
    "\n",
    "df_pmb_topo = merge_pmb_with_oggm_data(df_pmb=df_pmb_50s_clean,\n",
    "                                       gdirs=gdirs,\n",
    "                                       rgi_region=\"11\",\n",
    "                                       rgi_version=\"6\")"
   ]
  },
  {
   "cell_type": "code",
   "execution_count": null,
   "metadata": {},
   "outputs": [],
   "source": [
    "# restrict to within glacier shape\n",
    "df_pmb_topo = df_pmb_topo[df_pmb_topo['within_glacier_shape']]\n",
    "df_pmb_topo = df_pmb_topo.drop(columns=['within_glacier_shape'])\n",
    "\n",
    "print('Number of winter and annual samples:', len(df_pmb_topo))\n",
    "print('Number of annual samples:',\n",
    "      len(df_pmb_topo[df_pmb_topo.PERIOD == 'annual']))\n",
    "print('Number of winter samples:',\n",
    "      len(df_pmb_topo[df_pmb_topo.PERIOD == 'winter']))\n",
    "# Unique glaciers, sorted\n",
    "glacier_list = sorted(df_pmb_topo.GLACIER.unique())\n",
    "print(f\"Number of glaciers: {len(glacier_list)}\")\n",
    "print(f\"Glaciers: {glacier_list}\")"
   ]
  },
  {
   "cell_type": "markdown",
   "metadata": {},
   "source": [
    "### SGI data:"
   ]
  },
  {
   "cell_type": "code",
   "execution_count": null,
   "metadata": {},
   "outputs": [],
   "source": [
    "# First create the masked topographical arrays per glacier:\n",
    "glacier_list = sorted(df_pmb_topo.GLACIER.unique())\n",
    "create_sgi_topo_masks(cfg, glacier_list,\n",
    "                      type='glacier_name',\n",
    "                      path_save=os.path.join(cfg.dataPath, path_SGI_topo,\n",
    "                                             'xr_masked_grids/'))"
   ]
  },
  {
   "cell_type": "code",
   "execution_count": null,
   "metadata": {},
   "outputs": [],
   "source": [
    "# Example\n",
    "i = 0\n",
    "glacier_name = 'clariden'\n",
    "df_pmb_gl = df_pmb_50s_clean[df_pmb_50s_clean.GLACIER == glacier_name]\n",
    "\n",
    "stake_coordinates = df_pmb_gl[['POINT_LON', 'POINT_LAT']].values\n",
    "\n",
    "# Open SGI grid:\n",
    "ds_sgi = xr.open_dataset(cfg.dataPath + path_SGI_topo + 'xr_masked_grids/' +\n",
    "                         f'{glacier_name}.zarr')\n",
    "\n",
    "# Plot the masked data\n",
    "fig, axs = plt.subplots(1, 4, figsize=(15, 6))\n",
    "ds_sgi.masked_aspect.plot(ax=axs[0], cmap='twilight_shifted')\n",
    "ds_sgi.masked_slope.plot(ax=axs[1], cmap='cividis')\n",
    "ds_sgi.masked_elev.plot(ax=axs[2], cmap='terrain')\n",
    "ds_sgi.glacier_mask.plot(ax=axs[3], cmap='binary')\n",
    "axs[3].scatter(stake_coordinates[:, 0], stake_coordinates[:, 1], c='r', s=10)\n",
    "axs[0].set_title(\"Aspect\")\n",
    "axs[1].set_title(\"Slope\")\n",
    "axs[2].set_title(\"DEM\")\n",
    "axs[3].set_title(\"Glacier mask\")\n",
    "plt.tight_layout()"
   ]
  },
  {
   "cell_type": "code",
   "execution_count": null,
   "metadata": {},
   "outputs": [],
   "source": [
    "path_masked_grids = os.path.join(cfg.dataPath, path_SGI_topo, 'xr_masked_grids/')\n",
    "\n",
    "# Merge PMB with SGI data\n",
    "df_pmb_sgi = merge_pmb_with_sgi_data(\n",
    "    df_pmb_topo,  # cleaned PMB DataFrame\n",
    "    path_masked_grids,  # path to SGI grids\n",
    "    voi=[\"masked_aspect\", \"masked_slope\", \"masked_elev\"])\n",
    "\n",
    "# Drop points that have no intersection with SGI mask: (have NaN values)\n",
    "df_pmb_sgi = df_pmb_sgi.dropna()"
   ]
  },
  {
   "cell_type": "code",
   "execution_count": null,
   "metadata": {},
   "outputs": [],
   "source": [
    "# Count and display the number of samples\n",
    "print(f\"Total number of winter and annual samples: {len(df_pmb_sgi)}\")\n",
    "\n",
    "# Count occurrences of 'PERIOD' values\n",
    "period_counts = df_pmb_sgi['PERIOD'].value_counts()\n",
    "print(f\"Number of annual samples: {period_counts.get('annual', 0)}\")\n",
    "print(f\"Number of winter samples: {period_counts.get('winter', 0)}\")\n",
    "\n",
    "# Unique years, sorted\n",
    "unique_years = np.sort(df_pmb_sgi.YEAR.unique())\n",
    "print(f\"Unique years: {unique_years}\")\n",
    "\n",
    "# Unique glaciers, sorted\n",
    "glacier_list = sorted(df_pmb_sgi.GLACIER.unique())\n",
    "print(f\"Number of glaciers: {len(glacier_list)}\")\n",
    "print(f\"Glaciers: {glacier_list}\")"
   ]
  },
  {
   "cell_type": "code",
   "execution_count": null,
   "metadata": {},
   "outputs": [],
   "source": [
    "# Example:\n",
    "glacierName = 'taelliboden'\n",
    "# stakes\n",
    "df_stakes = df_pmb_topo.copy()\n",
    "df_stakes = df_stakes[(df_stakes['GLACIER'] == glacierName)]\n",
    "RGIId = df_stakes.RGIId.unique()[0]\n",
    "print(RGIId)\n",
    "# open OGGM xr for glacier\n",
    "# Get oggm data for that RGI grid\n",
    "ds_oggm = xr.open_dataset(f'../../../data/OGGM/xr_grids/{RGIId}.zarr')\n",
    "\n",
    "# Define the coordinate transformation\n",
    "transf = pyproj.Transformer.from_proj(\n",
    "    pyproj.CRS.from_user_input(\"EPSG:4326\"),  # Input CRS (WGS84)\n",
    "    pyproj.CRS.from_user_input(ds_oggm.pyproj_srs),  # Output CRS from dataset\n",
    "    always_xy=True)\n",
    "\n",
    "# Transform all coordinates in the group\n",
    "lon, lat = df_stakes[\"POINT_LON\"].values, df_stakes[\"POINT_LAT\"].values\n",
    "x_stake, y_stake = transf.transform(lon, lat)\n",
    "df_stakes['x'] = x_stake\n",
    "df_stakes['y'] = y_stake\n",
    "\n",
    "# plot stakes\n",
    "plt.figure(figsize=(10, 5))\n",
    "ax = plt.subplot(121)\n",
    "ds_oggm.glacier_mask.plot(cmap='binary', ax=ax)\n",
    "sns.scatterplot(df_stakes,\n",
    "                x='x',\n",
    "                y='y',\n",
    "                # hue='within_glacier_shape',\n",
    "                ax=ax,\n",
    "                palette=['r', 'b'])\n",
    "ax.set_title('Stakes on glacier OGGM')\n",
    "\n",
    "ax = plt.subplot(122)\n",
    "path_SGI_topo = '../../../data/GLAMOS/topo/SGI2020/'\n",
    "sgi_grid = xr.open_dataset(path_SGI_topo +\n",
    "                           f'xr_masked_grids/{glacierName}.zarr')\n",
    "sgi_grid.glacier_mask.plot(cmap='binary', ax=ax)\n",
    "sns.scatterplot(df_stakes,\n",
    "                x='POINT_LON',\n",
    "                y='POINT_LAT',\n",
    "                # hue='within_glacier_shape',\n",
    "                ax=ax,\n",
    "                palette=['r', 'b'])\n",
    "ax.set_title('Stakes on glacier SGI')"
   ]
  },
  {
   "cell_type": "code",
   "execution_count": null,
   "metadata": {},
   "outputs": [],
   "source": [
    "# Number of measurements per year:\n",
    "fig, axs = plt.subplots(2, 1, figsize=(20, 15))\n",
    "ax = axs.flatten()[0]\n",
    "df_pmb_sgi.groupby(['YEAR', 'PERIOD'\n",
    "                          ]).size().unstack().plot(kind='bar',\n",
    "                                                   stacked=True,\n",
    "                                                   color=[color_1, color_2],\n",
    "                                                   ax=ax)\n",
    "ax.set_title('Number of measurements per year for all glaciers')\n",
    "\n",
    "ax = axs.flatten()[1]\n",
    "num_gl = df_pmb_sgi.groupby(['GLACIER']).size().sort_values()\n",
    "num_gl.plot(kind='bar', ax=ax)\n",
    "ax.set_title('Number of total measurements per glacier since 1951')\n",
    "plt.tight_layout()"
   ]
  },
  {
   "cell_type": "markdown",
   "metadata": {},
   "source": [
    "### Example:\n"
   ]
  },
  {
   "cell_type": "code",
   "execution_count": null,
   "metadata": {},
   "outputs": [],
   "source": [
    "glacierName = 'taelliboden'\n",
    "df_pmb_gl = df_pmb_sgi[(df_pmb_sgi.GLACIER == glacierName)]\n",
    "\n",
    "# Plot aspect and sgi aspect\n",
    "fig, axs = plt.subplots(1, 3, figsize=(15, 6))\n",
    "axs[0].scatter(df_pmb_gl.aspect, df_pmb_gl.aspect_sgi)\n",
    "axs[0].set_xlabel('aspect oggm')\n",
    "axs[0].set_ylabel('aspect sgi')\n",
    "axs[0].set_title('Aspect')\n",
    "\n",
    "axs[1].scatter(df_pmb_gl.slope, df_pmb_gl.slope_sgi)\n",
    "axs[1].set_xlabel('slope oggm')\n",
    "axs[1].set_ylabel('slope sgi')\n",
    "axs[1].set_title('Slope')\n",
    "\n",
    "# same for topo\n",
    "axs[2].scatter(df_pmb_gl.topo, df_pmb_gl.topo_sgi)\n",
    "axs[2].set_xlabel('topo oggm')\n",
    "axs[2].set_ylabel('topo sgi')\n",
    "axs[2].set_title('Topo')\n",
    "# add 1:1 line\n",
    "for ax in axs:\n",
    "    ax.plot(ax.get_xlim(), ax.get_xlim(), ls=\"--\", c=\".3\")\n",
    "\n",
    "plt.tight_layout()"
   ]
  },
  {
   "cell_type": "markdown",
   "metadata": {},
   "source": [
    "## Give new stake IDs:\n",
    "Give new stake IDs with glacier name and then a number according to the elevation. This is because accross glaciers some stakes have the same ID which is not practical."
   ]
  },
  {
   "cell_type": "code",
   "execution_count": null,
   "metadata": {},
   "outputs": [],
   "source": [
    "df_pmb_sgi = rename_stakes_by_elevation(df_pmb_sgi)\n",
    "\n",
    "# Check the condition\n",
    "check_point_ids_contain_glacier(df_pmb_sgi)\n",
    "\n",
    "# Save to CSV\n",
    "fname = 'CH_wgms_dataset_all.csv'\n",
    "df_pmb_sgi.to_csv(os.path.join(cfg.dataPath, path_PMB_GLAMOS_csv, fname), index=False)\n",
    "log.info(f\"-- Saved pmb & oggm dataset {fname} to: {path_PMB_GLAMOS_csv}\")\n",
    "\n",
    "print('Number of winter and annual samples:', len(df_pmb_sgi))\n",
    "print('Number of annual samples:',\n",
    "      len(df_pmb_sgi[df_pmb_sgi.PERIOD == 'annual']))\n",
    "print('Number of winter samples:',\n",
    "      len(df_pmb_sgi[df_pmb_sgi.PERIOD == 'winter']))\n",
    "\n",
    "# Save to csv:\n",
    "df_pmb_sgi.to_csv(cfg.dataPath + path_PMB_GLAMOS_csv + f'CH_wgms_dataset_all.csv',\n",
    "                  index=False)\n",
    "\n",
    "# Histogram of mass balance\n",
    "df_pmb_sgi['POINT_BALANCE'].hist(bins=20)\n",
    "plt.xlabel('Mass balance [m w.e.]')"
   ]
  },
  {
   "cell_type": "markdown",
   "metadata": {},
   "source": [
    "# Glacier wide MB:\n",
    "Pre-processing of glacier wide SMB data from GLAMOS. Transform .dat files to .csv. "
   ]
  },
  {
   "cell_type": "code",
   "execution_count": null,
   "metadata": {},
   "outputs": [],
   "source": [
    "process_SMB_GLAMOS(cfg)"
   ]
  },
  {
   "cell_type": "code",
   "execution_count": null,
   "metadata": {},
   "outputs": [],
   "source": [
    "# Obs: no fixed dates, but using observed periods.\n",
    "# Example:\n",
    "fileName = 'aletsch_obs.csv'\n",
    "aletsch_csv = pd.read_csv(cfg.dataPath + path_SMB_GLAMOS_csv + 'obs/' + fileName,\n",
    "                          sep=',',\n",
    "                          header=0,\n",
    "                          encoding='latin-1')\n",
    "aletsch_csv.head(2)"
   ]
  },
  {
   "cell_type": "code",
   "execution_count": null,
   "metadata": {},
   "outputs": [],
   "source": [
    "# Fix: with fixed periods (hydrological year).\n",
    "# # Example:\n",
    "fileName = 'aletsch_fix.csv'\n",
    "aletsch_csv = pd.read_csv(cfg.dataPath + path_SMB_GLAMOS_csv + 'fix/' + fileName,\n",
    "                          sep=',',\n",
    "                          header=0,\n",
    "                          encoding='latin-1')\n",
    "aletsch_csv.head(2)"
   ]
  },
  {
   "cell_type": "markdown",
   "metadata": {},
   "source": [
    "# Potential incoming clear sky solar radiation:\n",
    "\n",
    "Pre-process glamos data of \"potential incoming clear sky solar radiation (pcsr)\" used as a topographical variable. One per day grid per glacier for one year only, depends on the glacier."
   ]
  },
  {
   "cell_type": "code",
   "execution_count": null,
   "metadata": {},
   "outputs": [],
   "source": [
<<<<<<< HEAD
    "glDirect = np.sort(os.listdir(cfg.dataPath + path_pcsr + 'raw/'))  # Glaciers with data\n",
=======
    "RUN = False\n",
    "if RUN:\n",
    "    glDirect = np.sort(os.listdir(path_pcsr + 'raw/'))  # Glaciers with data\n",
>>>>>>> 973faf5d
    "\n",
    "    print('Number of glacier with clear sky radiation data:', len(glDirect))\n",
    "    print('Glaciers with clear sky radiation data:', glDirect)\n",
    "\n",
<<<<<<< HEAD
    "process_pcsr(cfg)"
=======
    "    process_pcsr()"
>>>>>>> 973faf5d
   ]
  },
  {
   "cell_type": "code",
   "execution_count": null,
   "metadata": {},
   "outputs": [],
   "source": [
    "# read an plot one file\n",
    "xr_file = xr.open_dataset(cfg.dataPath + path_pcsr + 'zarr/' + 'xr_direct_clariden.zarr')\n",
    "xr_file['grid_data'].plot(x='x', y='y', col='time', col_wrap=3)"
   ]
  }
 ],
 "metadata": {
  "kernelspec": {
   "display_name": "MassBalanceMachine",
   "language": "python",
   "name": "python3"
  },
  "language_info": {
   "codemirror_mode": {
    "name": "ipython",
    "version": 3
   },
   "file_extension": ".py",
   "mimetype": "text/x-python",
   "name": "python",
   "nbconvert_exporter": "python",
   "pygments_lexer": "ipython3",
   "version": "3.11.0"
  }
 },
 "nbformat": 4,
 "nbformat_minor": 2
}<|MERGE_RESOLUTION|>--- conflicted
+++ resolved
@@ -742,22 +742,14 @@
    "metadata": {},
    "outputs": [],
    "source": [
-<<<<<<< HEAD
-    "glDirect = np.sort(os.listdir(cfg.dataPath + path_pcsr + 'raw/'))  # Glaciers with data\n",
-=======
     "RUN = False\n",
     "if RUN:\n",
-    "    glDirect = np.sort(os.listdir(path_pcsr + 'raw/'))  # Glaciers with data\n",
->>>>>>> 973faf5d
+    "    glDirect = np.sort(os.listdir(cfg.dataPath + path_pcsr + 'raw/'))  # Glaciers with data\n",
     "\n",
     "    print('Number of glacier with clear sky radiation data:', len(glDirect))\n",
     "    print('Glaciers with clear sky radiation data:', glDirect)\n",
     "\n",
-<<<<<<< HEAD
-    "process_pcsr(cfg)"
-=======
-    "    process_pcsr()"
->>>>>>> 973faf5d
+    "    process_pcsr(cfg)"
    ]
   },
   {
