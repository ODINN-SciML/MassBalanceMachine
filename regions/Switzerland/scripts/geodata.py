import os
import pandas as pd
from scipy.ndimage import gaussian_filter
import pyproj
import numpy as np
from collections import defaultdict
from dateutil.relativedelta import relativedelta
import rasterio
from os.path import isfile, join
import geopandas as gpd
import xarray as xr
from datetime import datetime
import re
from tqdm.notebook import tqdm


from regions.Switzerland.scripts.config_CH import *
from regions.Switzerland.scripts.wgs84_ch1903 import *


<<<<<<< HEAD
=======
def get_glwd_glamos_years(cfg, glacier_name):
    folder = os.path.join(cfg.dataPath, path_distributed_MB_glamos, 'GLAMOS', glacier_name)

    if not os.path.exists(folder):
        print(f"Warning: Folder {folder} does not exist.")
        return []
    pattern = re.compile(r'^(\d{4})_ann_fix\.grid$')
    years = []
    for filename in os.listdir(folder):
        match = pattern.match(filename)
        if match:
            years.append(int(match.group(1)))  # Extract the year as an integer
    years.sort()
    
    return years

>>>>>>> 04b9b4a4
def get_GLAMOS_glwmb(glacier_name, cfg):
    """
    Loads and processes GLAMOS glacier-wide mass balance data.

    Parameters:
    -----------
    glacier_name : str
        The name of the glacier.
    cfg : mbm.Config
        Configuration instance.

    Returns:
    --------
    pd.DataFrame or None
        A DataFrame with columns ['YEAR', 'GLAMOS Balance'] indexed by 'YEAR',
        or None if the file is missing.
    """

    # Construct file path safely
    file_path = os.path.join(cfg.dataPath, path_SMB_GLAMOS_csv, "fix",
                             f"{glacier_name}_fix.csv")

    # Check if file exists
    if not os.path.exists(file_path):
        print(
            f"Warning: GLAMOS data file not found for {glacier_name}. Skipping..."
        )
        return None
    years = get_glwd_glamos_years(cfg, glacier_name)
    if years == []:
        print(f"Warning: No GLAMOS data found for {glacier_name}.")
    glamos_glwd_mb = []
    for year in years:
        file_ann = f"{year}_ann_fix_lv95.grid"
        grid_path_ann = os.path.join(cfg.dataPath, path_distributed_MB_glamos, 'GLAMOS',
                                    glacier_name, file_ann)

        metadata_ann, grid_data_ann = load_grid_file(grid_path_ann)
        ds_glamos_ann = convert_to_xarray_geodata(grid_data_ann, metadata_ann)
        ds_glamos_wgs84_ann = transform_xarray_coords_lv95_to_wgs84(ds_glamos_ann)
        glamos_glwd_mb.append(float(ds_glamos_wgs84_ann.mean().values))

    df = pd.DataFrame({
        'GLAMOS Balance': glamos_glwd_mb,
        'YEAR': years
    })
    
    # set index years
    df.set_index('YEAR', inplace = True)
    return df
    

def apply_gaussian_filter(ds, variable_name='pred_masked', sigma: float = 1):
    # Get the DataArray for the specified variable
    data_array = ds[variable_name]

    # Step 1: Create a mask of valid data (non-NaN values)
    mask = ~np.isnan(data_array)

    # Step 2: Replace NaNs with zero (or a suitable neutral value)
    filled_data = data_array.fillna(0)

    # Step 3: Apply Gaussian filter to the filled data
    smoothed_data = gaussian_filter(filled_data, sigma=sigma)

    # Step 4: Restore NaNs to their original locations
    smoothed_data = xr.DataArray(smoothed_data,
                                 dims=data_array.dims,
                                 coords=data_array.coords,
                                 attrs=data_array.attrs).where(
                                     mask)  # Apply the mask to restore NaNs
    ds[variable_name] = smoothed_data
    return ds


def convert_to_xarray_geodata(grid_data, metadata):
    """Converts .grid file data to an xarray DataArray.

    Args:
        grid_data (.grid): grid file of glacier DEM
        metadata (dic): metadata of the grid file

    Returns:
        xr.DataSet: xarray DataArray of the grid data in LV95 coordinates
    """

    # Extract metadata values
    ncols = int(metadata['ncols'])
    nrows = int(metadata['nrows'])
    xllcorner = metadata['xllcorner']
    yllcorner = metadata['yllcorner']
    cellsize = metadata['cellsize']

    # Create x and y coordinates based on the metadata
    x_coords = xllcorner + np.arange(ncols) * cellsize
    y_coords = yllcorner + np.arange(nrows) * cellsize

    # Create the xarray DataArray
    data_array = xr.DataArray(np.flip(grid_data, axis=0),
                              dims=("y", "x"),
                              coords={
                                  "y": y_coords,
                                  "x": x_coords
                              },
                              name="grid_data")
    return data_array


def transform_xarray_coords_lv95_to_wgs84(data_array):
    # Flatten the DataArray (values) and extract x and y coordinates for each time step
    flattened_values = data_array.values.reshape(
        -1)  # Flatten entire 2D array (y, x)

    # flattened_values = data_array.values.flatten()
    y_coords, x_coords = np.meshgrid(data_array.y.values,
                                     data_array.x.values,
                                     indexing='ij')

    # Flatten the coordinate arrays
    flattened_x = x_coords.flatten()  # Repeat for each time step
    flattened_y = y_coords.flatten()  # Repeat for each time step

    # Create a DataFrame with columns for x, y, and value
    df = pd.DataFrame({
        'x_pos': flattened_x,
        'y_pos': flattened_y,
        'value': flattened_values
    })
    df['z_pos'] = 0

    # Convert to lat/lon
    #df = LV03toWGS84(df)
    df = LV95toWGS84(df)

    # Transform LV95 to WGS84 (lat, lon)
    lon, lat = df.lon.values, df.lat.values

    # Reshape the flattened WGS84 coordinates back to the original grid shape (time, y, x)
    lon = lon.reshape(x_coords.shape)  # Shape: (y, x)
    lat = lat.reshape(y_coords.shape)  # Shape: (y, x)

    # Assign the 1D WGS84 coordinates for swapping
    lon_1d = lon[0, :]  # take x (lon) values
    lat_1d = lat[:, 0]  # take y (lat) values

    # Assign the WGS84 coordinates back to the xarray
    data_array = data_array.assign_coords(lon=("x",
                                               lon_1d))  # Assign longitudes
    data_array = data_array.assign_coords(lat=("y",
                                               lat_1d))  # Assign latitudes

    # First, swap 'x' with 'lon' and 'y' with 'lat'
    data_array = data_array.swap_dims({'x': 'lon', 'y': 'lat'})

    return data_array


def LV03toWGS84(df):
    """Converts from swiss data coordinate system to lat/lon/height
    Args:
        df (pd.DataFrame): data in x/y swiss coordinates
    Returns:
        pd.DataFrame: data in lat/lon/coords
    """
    converter = GPSConverter()
    lat, lon, height = converter.LV03toWGS84(df['x_pos'], df['y_pos'],
                                             df['z_pos'])
    df['lat'] = lat
    df['lon'] = lon
    df['height'] = height
    df.drop(['x_pos', 'y_pos', 'z_pos'], axis=1, inplace=True)
    return df


def LV95toWGS84(df):
    """Converts from swiss data coordinate system to lat/lon/height
    Args:
        df (pd.DataFrame): data in x/y swiss coordinates
    Returns:
        pd.DataFrame: data in lat/lon/coords
    """
    transformer = pyproj.Transformer.from_crs("EPSG:2056",
                                              "EPSG:4326",
                                              always_xy=True)

    # Sample CH1903+ / LV95 coordinates (Easting and Northing)

    # Transform to Latitude and Longitude (WGS84)
    lon, latitude = transformer.transform(df.x_pos, df.y_pos)

    df['lat'] = latitude
    df['lon'] = lon
    df.drop(['x_pos', 'y_pos', 'z_pos'], axis=1, inplace=True)
    return df

def LV03toLV95(df):
    """Convert Swiss LV03 (EPSG:21781) coordinates to LV95 (EPSG:2056)."""
    transformer = pyproj.Transformer.from_crs("EPSG:21781", "EPSG:2056", always_xy=True)
    x_lv95, y_lv95 = transformer.transform(df.x_pos, df.y_pos)
    df['x_lv95'] = x_lv95
    df['y_lv95'] = y_lv95
    df.drop(['x_pos', 'y_pos', 'z_pos'], axis=1, inplace=True)
    return df

def transform_xarray_coords_lv03_to_lv95(data_array):
    # Extract and flatten x and y coordinates
    y_coords, x_coords = np.meshgrid(data_array.y.values, data_array.x.values, indexing='ij')
    flattened_x = x_coords.flatten()
    flattened_y = y_coords.flatten()
    flattened_values = data_array.values.flatten()

    # Create DataFrame
    df = pd.DataFrame({
        'x_pos': flattened_x,
        'y_pos': flattened_y,
        'value': flattened_values
    })
    df['z_pos'] = 0  # dummy height

    # Convert from LV03 to LV95
    df = LV03toLV95(df)

    # Reshape coordinates back to 2D
    x_lv95 = df.x_lv95.values.reshape(x_coords.shape)
    y_lv95 = df.y_lv95.values.reshape(y_coords.shape)

    # 1D coordinates to assign back to xarray
    x_lv95_1d = x_lv95[0, :]  # Eastings
    y_lv95_1d = y_lv95[:, 0]  # Northings

    # Assign new LV95 coordinates and swap dims
    data_array = data_array.assign_coords(x_lv95=("x", x_lv95_1d),
                                          y_lv95=("y", y_lv95_1d))
    data_array = data_array.swap_dims({"x": "x_lv95", "y": "y_lv95"})

    return data_array

def save_xarray_to_grid(data_array, filepath, nodata_value=-9999):
    """
    Save an xarray.DataArray to a .grid (ASCII raster) file.

    Parameters:
    - data_array: xarray.DataArray with 2D shape (y, x)
    - filepath: Path to save the .grid file
    - nodata_value: Value to use for NaNs
    """

    # Ensure it's 2D
    if data_array.ndim != 2:
        raise ValueError("Only 2D DataArrays are supported.")

    # Extract coordinates and data
    values = data_array.values
    values = np.where(np.isnan(values), nodata_value, values)

    nrows, ncols = values.shape
    x = data_array.coords[data_array.dims[1]].values  # x
    y = data_array.coords[data_array.dims[0]].values  # y

    cellsize_x = np.abs(x[1] - x[0])
    cellsize_y = np.abs(y[1] - y[0])

    if not np.allclose(cellsize_x, cellsize_y):
        raise ValueError("Non-square pixels are not supported in .grid format.")

    cellsize = cellsize_x

    xllcorner = x.min() if x[1] > x[0] else x.max() - (ncols - 1) * cellsize
    yllcorner = y.min() if y[1] > y[0] else y.max() - (nrows - 1) * cellsize

    # Write header + data
    with open(filepath, 'w') as f:
        f.write(f"ncols         {ncols}\n")
        f.write(f"nrows         {nrows}\n")
        f.write(f"xllcorner     {xllcorner:.6f}\n")
        f.write(f"yllcorner     {yllcorner:.6f}\n")
        f.write(f"cellsize      {cellsize:.6f}\n")
        f.write(f"NODATA_value  {nodata_value}\n")
        
        for row in values[::-1]:  # Flip vertically
            f.write(' '.join(f"{val:.6f}" for val in row) + "\n")

def organize_rasters_by_hydro_year(path_S2, satellite_years):
    rasters = defaultdict(
        lambda: defaultdict(list))  # Nested dictionary for years and months

    for year in satellite_years:
        folder_path = os.path.join(path_S2, str(year))
        for f in os.listdir(folder_path):
            if f.endswith(".tif"):  # Only process raster files
                # Step 1: Extract the date from the string
                date_str = f.split(
                    '_')[3][:8]  # Extract the 8-digit date (YYYYMMDD)
                file_date = datetime.strptime(
                    date_str, "%Y%m%d")  # Convert to datetime object

                closest_month, hydro_year = get_hydro_year_and_month(file_date)
                if hydro_year < 2022:
                    rasters[hydro_year][closest_month].append(f)

    return rasters


def get_hydro_year_and_month(file_date):
    if file_date.day < 15:
        # Move to the first day of the previous month
        file_date -= relativedelta(months=1)  # Move to the previous month
        file_date = file_date.replace(
            day=1)  # Set the day to the 1st of the previous month
    else:
        # Move to the first day of the current month
        file_date = file_date.replace(
            day=1)  # Set the day to the 1st of the current month

    # Step 2: Determine the closest month
    closest_month = file_date.strftime(
        '%b').lower()  # Get the full name of the month

    # Step 3: Determine the hydrological year
    # Hydrological year runs from September to August
    if file_date.month >= 9:  # September, October, November, December
        hydro_year = file_date.year + 1  # Assign to the next year
    else:  # January to August
        hydro_year = file_date.year  # Assign to the current year

    return closest_month, hydro_year


def IceSnowCover(gdf_class, gdf_class_raster):
    # Exclude pixels with "classes" 5 (cloud) in gdf_class_raster
    valid_classes = gdf_class[gdf_class_raster.classes != 5]

    # Calculate percentage of snow cover (class 1) in valid classes
    snow_cover_glacier = valid_classes.classes[
        valid_classes.classes == 1].count() / valid_classes.classes.count()

    return snow_cover_glacier


def xr_SGI_masked_topo(gdf_shapefiles, sgi_id, cfg):
    path_aspect = os.path.join(cfg.dataPath, path_SGI_topo, 'aspect')
    path_slope = os.path.join(cfg.dataPath, path_SGI_topo, 'slope')
    path_DEM = os.path.join(cfg.dataPath, path_SGI_topo, 'dem_HR')

    # Get SGI topo files
    aspect_gl = [f for f in os.listdir(path_aspect) if sgi_id in f][0]
    slope_gl = [f for f in os.listdir(path_slope) if sgi_id in f][0]
    dem_gl = [f for f in os.listdir(path_DEM) if sgi_id in f][0]

    metadata_aspect, grid_data_aspect = load_grid_file(
        join(path_aspect, aspect_gl))
    metadata_slope, grid_data_slope = load_grid_file(join(
        path_slope, slope_gl))
    metadata_dem, grid_data_dem = load_grid_file(join(path_DEM, dem_gl))

    # Convert to xarray
    aspect = convert_to_xarray_geodata(grid_data_aspect, metadata_aspect)
    slope = convert_to_xarray_geodata(grid_data_slope, metadata_slope)
    dem = convert_to_xarray_geodata(grid_data_dem, metadata_dem)

    # Transform to WGS84
    aspect_wgs84 = transform_xarray_coords_lv95_to_wgs84(aspect)
    slope_wgs84 = transform_xarray_coords_lv95_to_wgs84(slope)
    dem_wgs84 = transform_xarray_coords_lv95_to_wgs84(dem)

    # 2016 shapefile of glacier
    gdf_mask_gl = gdf_shapefiles[gdf_shapefiles['sgi-id'] == sgi_id]

    # Mask over glacier outline
    mask, masked_aspect = extract_topo_over_outline(aspect_wgs84, gdf_mask_gl)
    mask, masked_slope = extract_topo_over_outline(slope_wgs84, gdf_mask_gl)
    mask, masked_dem = extract_topo_over_outline(dem_wgs84, gdf_mask_gl)

    # Create new dataset
    ds = xr.Dataset({
        "masked_aspect": masked_aspect,
        "masked_slope": masked_slope,
        "masked_elev": masked_dem,
        "glacier_mask": mask
    })

    # Mask elevations below 0 (bug values)
    ds["masked_elev"] = ds.masked_elev.where(ds.masked_elev >= 0, np.nan)
    return ds


def extract_topo_over_outline(aspect_xarray, glacier_polygon_gdf):
    """
    Extracts aspect values over a glacier outline (polygon) from an xarray in WGS84 coordinates.

    Parameters:
    - aspect_xarray: xarray.DataArray containing the aspect values, with WGS84 coordinates.
    - glacier_polygon_gdf: GeoPandas GeoDataFrame with the glacier outline polygon (WGS84 CRS).

    Returns:
    - A masked xarray.DataArray with aspect values only within the glacier polygon.
    """
    # Ensure the GeoDataFrame is in WGS84 CRS
    if glacier_polygon_gdf.crs is None:
        raise ValueError("Glacier GeoDataFrame must have a defined CRS.")
    if glacier_polygon_gdf.crs.to_epsg() != 4326:
        glacier_polygon_gdf = glacier_polygon_gdf.to_crs("EPSG:4326")

    # Get the x and y coordinates from the xarray
    lon_coords = aspect_xarray.coords['lon'].values
    lat_coords = aspect_xarray.coords['lat'].values

    # Compute the transform using rasterio's from_bounds
    transform = rasterio.transform.from_bounds(lon_coords.min(),
                                               lat_coords.min(),
                                               lon_coords.max(),
                                               lat_coords.max(),
                                               width=len(lon_coords),
                                               height=len(lat_coords))

    # Rasterize the glacier polygon
    shapes = [(geom, 1) for geom in glacier_polygon_gdf.geometry]
    mask = rasterio.features.rasterize(
        shapes,
        out_shape=(len(lat_coords),
                   len(lon_coords)),  # height (rows), width (cols)
        transform=transform,
        fill=0,
        dtype="int32")

    # Apply the mask to the xarray
    masked_aspect = aspect_xarray.where(np.flip(mask, 0) == 1)

    # Convert the mask to an xarray with the same coordinates as aspect_xarray
    mask_xarray = xr.DataArray(
        np.flip(mask, 0),
        coords=[aspect_xarray.coords['lat'], aspect_xarray.coords['lon']],
        dims=['lat', 'lon'])

    return mask_xarray, masked_aspect


def coarsenDS(ds, target_res_m=50):
    dx_m, dy_m = get_res_from_degrees(ds)  # Get resolution in meters

    # Compute resampling factor
    resampling_fac_lon = max(1, round(target_res_m / dx_m))
    resampling_fac_lat = max(1, round(target_res_m / dy_m))

    # print(f"Resampling factor: lon={resampling_fac_lon}, lat={resampling_fac_lat}")

    if dx_m < target_res_m or dy_m < target_res_m:
        # Coarsen non-binary variables with mean
        ds_non_binary = ds[['masked_slope', 'masked_aspect',
                            'masked_elev']].coarsen(lon=resampling_fac_lon,
                                                    lat=resampling_fac_lat,
                                                    boundary="trim").mean()

        # Coarsen glacier mask with max
        ds_glacier_mask = ds[['glacier_mask'
                              ]].coarsen(lon=resampling_fac_lon,
                                         lat=resampling_fac_lat,
                                         boundary="trim").reduce(np.max)

        # Merge back into a single dataset
        ds_res = xr.merge([ds_non_binary, ds_glacier_mask])
        return ds_res

    return ds


def get_rgi_sgi_ids(cfg, glacier_name):
    rgi_df = pd.read_csv(cfg.dataPath+path_glacier_ids, sep=',')
    rgi_df.rename(columns=lambda x: x.strip(), inplace=True)
    rgi_df.sort_values(by='short_name', inplace=True)
    rgi_df.set_index('short_name', inplace=True)

    # Handle 'clariden' separately due to its unique ID format
    if glacier_name == 'clariden':
        sgi_id = rgi_df.at[
            'claridenU',
            'sgi-id'].strip() if 'claridenU' in rgi_df.index else ''
        rgi_id = rgi_df.at['claridenU',
                           'rgi_id.v6'] if 'claridenU' in rgi_df.index else ''
        rgi_shp = rgi_df.at[
            'claridenU',
            'rgi_id_v6_2016_shp'] if 'claridenU' in rgi_df.index else ''
    else:
        sgi_id = rgi_df.at[
            glacier_name,
            'sgi-id'].strip() if glacier_name in rgi_df.index else ''
        rgi_id = rgi_df.at[glacier_name,
                           'rgi_id.v6'] if glacier_name in rgi_df.index else ''
        rgi_shp = rgi_df.at[
            glacier_name,
            'rgi_id_v6_2016_shp'] if glacier_name in rgi_df.index else ''

    return sgi_id, rgi_id, rgi_shp


def create_glacier_grid_SGI(
    glacierName,
    year,
    rgi_id,
    ds,
):
    glacier_indices = np.where(ds['glacier_mask'].values == 1)

    # Glacier mask as boolean array:
    gl_mask_bool = ds['glacier_mask'].values.astype(bool)

    lon_coords = ds['lon'].values
    lat_coords = ds['lat'].values

    lon = lon_coords[glacier_indices[1]]
    lat = lat_coords[glacier_indices[0]]

    # Create a DataFrame
    data_grid = {
        'RGIId': [rgi_id] * len(ds.masked_elev.values[gl_mask_bool]),
        'POINT_LAT': lat,
        'POINT_LON': lon,
        'aspect': ds.masked_aspect.values[gl_mask_bool],
        'slope': ds.masked_slope.values[gl_mask_bool],
        'topo': ds.masked_elev.values[gl_mask_bool],
    }
    df_grid = pd.DataFrame(data_grid)

    # Match to WGMS format:
    df_grid['POINT_ID'] = np.arange(1, len(df_grid) + 1)
    df_grid['N_MONTHS'] = 12
    df_grid['POINT_ELEVATION'] = df_grid[
        'topo']  # no other elevation available
    df_grid['POINT_BALANCE'] = 0  # fake PMB for simplicity (not used)

    # Add metadata that is not in WGMS dataset
    df_grid["PERIOD"] = "annual"
    df_grid['GLACIER'] = glacierName
    # Add the 'year' and date columns to the DataFrame
    df_grid['YEAR'] = np.tile(year, len(df_grid))
    df_grid['FROM_DATE'] = df_grid['YEAR'].apply(lambda x: str(x) + '1001')
    df_grid['TO_DATE'] = df_grid['YEAR'].apply(lambda x: str(x + 1) + '0930')

    return df_grid


def add_OGGM_features(df_y_gl, voi, path_OGGM):
    df_pmb = df_y_gl.copy()

    # Initialize empty columns for the variables
    for var in voi:
        df_pmb[var] = np.nan

    # Path to OGGM datasets
    path_to_data = path_OGGM + 'xr_grids/'

    # Group rows by RGIId
    grouped = df_pmb.groupby("RGIId")

    # Process each group
    for rgi_id, group in grouped:
        file_path = f"{path_to_data}{rgi_id}.zarr"

        try:
            # Load the xarray dataset for the current RGIId
            ds_oggm = xr.open_dataset(file_path)
        except FileNotFoundError:
            print(f"File not found for RGIId: {rgi_id}")
            continue

        # Define the coordinate transformation
        transf = pyproj.Transformer.from_proj(
            pyproj.CRS.from_user_input("EPSG:4326"),  # Input CRS (WGS84)
            pyproj.CRS.from_user_input(
                ds_oggm.pyproj_srs),  # Output CRS from dataset
            always_xy=True)

        # Transform all coordinates in the group
        lon, lat = group["POINT_LON"].values, group["POINT_LAT"].values
        x_stake, y_stake = transf.transform(lon, lat)
        # Select nearest values for all points
        try:
            stake = ds_oggm.sel(x=xr.DataArray(x_stake, dims="points"),
                                y=xr.DataArray(y_stake, dims="points"),
                                method="nearest")

            # Extract variables of interest
            stake_var = stake[voi]

            # Convert the extracted data to a DataFrame
            stake_var_df = stake_var.to_dataframe()

            # Update the DataFrame with the extracted values
            for var in voi:
                df_pmb.loc[group.index, var] = stake_var_df[var].values
        except KeyError as e:
            print(f"Variable missing in dataset {file_path}: {e}")
            continue
    return df_pmb


def xr_GLAMOS_masked_topo(cfg, sgi_id, ds_gl):
    path_aspect = os.path.join(cfg.dataPath, path_SGI_topo, "aspect")
    path_slope = os.path.join(cfg.dataPath, path_SGI_topo, "slope")

    # Load SGI topo files
    aspect_gl = [f for f in os.listdir(path_aspect) if sgi_id in f][0]
    slope_gl = [f for f in os.listdir(path_slope) if sgi_id in f][0]

    metadata_aspect, grid_data_aspect = load_grid_file(
        join(path_aspect, aspect_gl))
    metadata_slope, grid_data_slope = load_grid_file(join(
        path_slope, slope_gl))

    # Convert to xarray
    aspect = convert_to_xarray_geodata(grid_data_aspect, metadata_aspect)
    slope = convert_to_xarray_geodata(grid_data_slope, metadata_slope)

    # Transform to WGS84
    aspect_wgs84 = transform_xarray_coords_lv95_to_wgs84(aspect)
    slope_wgs84 = transform_xarray_coords_lv95_to_wgs84(slope)

    # Compute original resolution (for checking)
    dx_m, dy_m = get_res_from_degrees(aspect_wgs84)
    # print(f"aspect resolution: {dx_m} x {dy_m} meters")

    # Step 1: Downsample aspect & slope to glacier mask resolution
    aspect_resampled = aspect_wgs84.interp_like(ds_gl["glacier_mask"],
                                                method="nearest")
    slope_resampled = slope_wgs84.interp_like(ds_gl["glacier_mask"],
                                              method="nearest")

    # Compute new resolution (after downsampling)
    dx_m, dy_m = get_res_from_degrees(ds_gl["glacier_mask"])
    # print(f"New resolution (after downsampling): {dx_m} x {dy_m} meters")

    # Step 2: Apply the glacier mask
    masked_aspect = aspect_resampled.where(ds_gl["glacier_mask"] == 1, np.nan)
    masked_slope = slope_resampled.where(ds_gl["glacier_mask"] == 1, np.nan)

    # Resample DEM to the same resolution
    dem_resampled = ds_gl["dem"].interp_like(ds_gl["glacier_mask"],
                                             method="nearest")

    # Create a new dataset
    ds = xr.Dataset({
        "masked_aspect": masked_aspect,
        "masked_elev": dem_resampled,
        "masked_slope": masked_slope,
        "glacier_mask": ds_gl["glacier_mask"]
    })

    # Mask elevations below 0 (to remove erroneous values)
    ds["masked_elev"] = ds.masked_elev.where(ds.masked_elev >= 0, np.nan)

    return ds


def get_res_from_degrees(ds):
    # Get central latitude (mean of lat values)
    lat_center = ds.lat.values.mean()

    # Earth's approximate conversion factor (meters per degree)
    meters_per_degree_lat = 111320  # Roughly constant for latitude
    meters_per_degree_lon = 111320 * np.cos(
        np.radians(lat_center))  # Adjust for longitude

    # Compute resolution
    dx_m = np.round(
        abs(ds.lon[1] - ds.lon[0]).values * meters_per_degree_lon, 3)
    dy_m = np.round(
        abs(ds.lat[1] - ds.lat[0]).values * meters_per_degree_lat, 3)

    return dx_m, dy_m


def get_gl_area(cfg):
    # Load glacier metadata
    rgi_df = pd.read_csv(cfg.dataPath+path_glacier_ids, sep=',')
    rgi_df.rename(columns=lambda x: x.strip(), inplace=True)
    rgi_df.sort_values(by='short_name', inplace=True)
    rgi_df.set_index('short_name', inplace=True)

    # Load the shapefile
    shapefile_path = os.path.join(cfg.dataPath, path_SGI_topo, 'inventory_sgi2016_r2020',
                                  'SGI_2016_glaciers_copy.shp')
    gdf_shapefiles = gpd.read_file(shapefile_path)

    gl_area = {}

    for glacierName in rgi_df.index:
        if glacierName == 'clariden':
            rgi_shp = rgi_df.loc[
                'claridenL',
                'rgi_id_v6_2016_shp'] if 'claridenL' in rgi_df.index else None
        else:
            rgi_shp = rgi_df.loc[glacierName, 'rgi_id_v6_2016_shp']

        # Skip if rgi_shp is not found
        if pd.isna(rgi_shp) or rgi_shp is None:
            continue

        # Ensure matching data types
        rgi_shp = str(rgi_shp)
        gdf_mask_gl = gdf_shapefiles[gdf_shapefiles.RGIId.astype(str) ==
                                     rgi_shp]

        # If a glacier is found, get its area
        if not gdf_mask_gl.empty:
            gl_area[glacierName] = gdf_mask_gl.Area.iloc[
                0]  # Use .iloc[0] safely

    return gl_area

def load_grid_file(filepath):
    with open(filepath, 'r') as file:
        # Read metadata
        metadata = {}
        for _ in range(6):  # First 6 lines are metadata
            line = file.readline().strip().split()
            metadata[line[0].lower()] = float(line[1])

        # Get ncols from metadata to control the number of columns
        ncols = int(metadata['ncols'])
        nrows = int(metadata['nrows'])

        # Initialize an empty list to store rows of the grid
        data = []

        # Read the grid data line by line
        row_ = []
        for line in file:
            row = line.strip().split()
            if len(row_) < ncols:
                row_ += row
            if len(row_) == ncols:
                data.append([
                    np.nan
                    if float(x) == metadata['nodata_value'] else float(x)
                    for x in row_
                ])
                # reset row_
                row_ = []

        # Convert list to numpy array
        grid_data = np.array(data)

        # Check that shape of grid data is correct
        assert grid_data.shape == (nrows, ncols)

    return metadata, grid_data


def datetime_obj(value):
    date = str(value)
    year = date[:4]
    month = date[4:6]
    day = date[6:8]
    return pd.to_datetime(month + '-' + day + '-' + year)



def transformDates(df_or):
    """Some dates are missing in the original GLAMOS data and need to be corrected.

    Args:
        df_or (pd.DataFrame): Raw GLAMOS DataFrame

    Returns:
        pd.DataFrame: DataFrame with corrected dates
    """
    df = df_or.copy()

    # Ensure 'date0' and 'date1' are datetime objects
    df['date0'] = df['date0'].apply(lambda x: datetime_obj(x))
    df['date1'] = df['date1'].apply(lambda x: datetime_obj(x))

    # Initialize new columns with NaT (not np.nan, since we'll use datetime later)
    df['date_fix0'] = pd.NaT
    df['date_fix1'] = pd.NaT

    # Assign fixed dates using .loc to avoid chained assignment warning
    for i in range(len(df)):
        year = df.loc[i, 'date0'].year
        df.loc[i, 'date_fix0'] = pd.Timestamp(f"{year}-10-01")
        df.loc[i, 'date_fix1'] = pd.Timestamp(f"{year + 1}-09-30")

    # Format original dates for WGMS
    df['date0'] = df['date0'].apply(lambda x: x.strftime('%Y%m%d'))
    df['date1'] = df['date1'].apply(lambda x: x.strftime('%Y%m%d'))

    return df

def check_missing_years(folder_path, glacier_name, period):
    start_year, end_year = period
    expected_years = set(range(start_year, end_year + 1))

    # Extract years from filenames
    available_years = set()
    pattern = re.compile(rf'{glacier_name}_(\d{{4}})_annual\.zarr')

    for filename in os.listdir(folder_path):
        match = pattern.match(filename)
        if match:
            year = int(match.group(1))
            available_years.add(year)

    missing_years = expected_years - available_years
    if missing_years:
        return True
    else:
        return False

def process_geodetic_mass_balance_comparison(
    glacier_list,
    path_SMB_GLAMOS_csv,
    periods_per_glacier,
    geoMB_per_glacier,
    gl_area,
    test_glaciers,
    path_predictions,
    cfg
):
    # Storage lists for results
    mbm_mb_mean, glamos_mb_mean, geodetic_mb = [], [], []
    gl, period_len, gl_type, area = [], [], [], []
    start_year, end_year = [], []

    for glacier_name in tqdm(glacier_list, desc="Processing glaciers"):

        # Check if GLAMOS file exists
        glamos_file = os.path.join(path_SMB_GLAMOS_csv, "fix", f"{glacier_name}_fix.csv")
        if not os.path.exists(glamos_file):
            print(f"Skipping {glacier_name}: GLAMOS file not found.")
            continue

        # Load GLAMOS data
        GLAMOS_glwmb = get_GLAMOS_glwmb(glacier_name, cfg)
        if GLAMOS_glwmb is None:
            print(f"Skipping {glacier_name}: Failed to load GLAMOS data.")
            continue

        # Get periods and geodetic MBs
        periods = periods_per_glacier.get(glacier_name, [])
        geoMBs = geoMB_per_glacier.get(glacier_name, [])

        if not periods or not geoMBs:
            print(f"Skipping {glacier_name}: No geodetic mass balance data available.")
            continue

        # Path to model predictions
        folder_path = os.path.join(path_predictions, glacier_name)

        for period in periods:
            mbm_mb, glamos_mb = [], []

            if period[1] == 2021 and glacier_name == 'silvretta':
                continue

            # Skip if required years are missing
            if check_missing_years(folder_path, glacier_name, period):
                print(f"Skipping {glacier_name} {period}: Missing years")
                continue

            for year in range(period[0], period[1] + 1):
                file_path = os.path.join(folder_path, f"{glacier_name}_{year}_annual.zarr")

                if not os.path.exists(file_path):
                    print(f"Warning: Missing MBM file for {glacier_name} ({year}).")
                    mbm_mb.append(np.nan)
                else:
                    ds = xr.open_dataset(file_path)
                    mbm_mb.append(ds["pred_masked"].mean().values)

                glamos_mb.append(GLAMOS_glwmb["GLAMOS Balance"].get(year, np.nan))

            mbm_mb_mean.append(np.nanmean(mbm_mb))
            glamos_mb_mean.append(np.nanmean(glamos_mb))
            geodetic_mb.append(geoMBs[periods.index(period)])
            gl.append(glacier_name)
            gl_type.append(glacier_name in test_glaciers)
            period_len.append(period[1] - period[0])
            area.append(gl_area.get(glacier_name, np.nan))
            start_year.append(period[0])
            end_year.append(period[1])

    # Create and return DataFrame
    df_all = pd.DataFrame({
        "MBM MB": mbm_mb_mean,
        "GLAMOS MB": glamos_mb_mean,
        "Geodetic MB": geodetic_mb,
        "GLACIER": gl,
        "Period Length": period_len,
        "Test Glacier": gl_type,
        "Area": area,
        "start_year": start_year,
        "end_year": end_year
    })

    df_all.sort_values(by="Area", inplace=True, ascending=True)
    return df_all
def prepareGeoTargets(geodetic_mb, periods_per_glacier, glacier_name=None):
    """
    Prepare the vector of geodetic targets for a given glacier by looping over the
    periods defined for this glacier.

    Parameters:
    -----------
    geodetic_mb: pd.Dataframe
        Dataframe that contains the geodetic mass balance.
    periods_per_glacier: Dictionary of list of tuples.
        Each key is the name of a glacier and the list associated to each entry
        contains tuples of integers that define the time window over which data
        are defined.
    glacier_name: str or None
        The name of the glacier to process. If not specified, the geodetic targets
        are generated for all the keys of `periods_per_glacier`.

    Returns:
    --------
        Dictionary of numpy arrays or numpy array depending if `glacier_name` is
        specified or not.
    """
    if glacier_name is not None:
        geodetic_MB_target = []
        for geodetic_period in periods_per_glacier[glacier_name]:
            mask = ((geodetic_mb.glacier_name == glacier_name) &
                    (geodetic_mb.Astart == geodetic_period[0]) &
                    (geodetic_mb.Aend == geodetic_period[1]))
            geodetic_MB_target.append(geodetic_mb[mask].Bgeod.values[0])

        return np.array(geodetic_MB_target)
    else:
        return {glacier_name: prepareGeoTargets(
            geodetic_mb,
            periods_per_glacier,
            glacier_name=glacier_name
        ) for glacier_name in periods_per_glacier}

def build_periods_per_glacier(geodetic_mb):
    """
    Builds the dictionary that contains the geodetic periods for each glacier.

    Parameters:
    -----------
    geodetic_mb: pd.Dataframe
        Dataframe that contains the geodetic mass balance.

    Returns:
    --------
    periods_per_glacier: Dictionary of list of tuples.
        Each key is the name of a glacier and the list associated to each entry
        contains tuples of integers that define the time window over which data
        are defined.
    geoMB_per_glacier: Dictionary of list of floats.
        Each key is the name of a glacier and the list associated to each entry
        contains the geodetic mass balance.
    """

    periods_per_glacier = defaultdict(list)
    geoMB_per_glacier = defaultdict(list)

    # Iterate through the DataFrame rows
    for _, row in geodetic_mb.iterrows():
        glacier_name = row['glacier_name']
        start_year = row['Astart']
        end_year = row['Aend']
        geoMB = row['Bgeod']

        # Append the (start, end) tuple to the glacier's list
        # Only if period is longer than 5 years
        if end_year - start_year >= 5:
            periods_per_glacier[glacier_name].append((start_year, end_year))
            geoMB_per_glacier[glacier_name].append(geoMB)

    # sort by glacier_list
    periods_per_glacier = dict(sorted(periods_per_glacier.items()))
    geoMB_per_glacier = dict(sorted(geoMB_per_glacier.items()))

    return periods_per_glacier, geoMB_per_glacier<|MERGE_RESOLUTION|>--- conflicted
+++ resolved
@@ -18,8 +18,6 @@
 from regions.Switzerland.scripts.wgs84_ch1903 import *
 
 
-<<<<<<< HEAD
-=======
 def get_glwd_glamos_years(cfg, glacier_name):
     folder = os.path.join(cfg.dataPath, path_distributed_MB_glamos, 'GLAMOS', glacier_name)
 
@@ -36,7 +34,6 @@
     
     return years
 
->>>>>>> 04b9b4a4
 def get_GLAMOS_glwmb(glacier_name, cfg):
     """
     Loads and processes GLAMOS glacier-wide mass balance data.
